from os.path import join, dirname
from os import getenv
<<<<<<< HEAD
from setuptools import setup
import versioneer
=======
try:
    from setuptools import setup
    HAS_SETUPTOOLS = True
except ImportError:
    import warnings
    from distutils.core import setup
    warnings.warn('Installing with distutils. Use of setuptools is preferred')
    HAS_SETUPTOOLS = False
>>>>>>> ce072dd5

import versioneer

with open('README.rst') as readme:
    longDesc = readme.read()

classifiers = [
    'Development Status :: 3 - Alpha',
    'Intended Audience :: Education',
    'Intended Audience :: Science/Research',
    'License :: OSI Approved :: MIT License',
    'Natural Language :: English',
    'Programming Language :: Python',
    'Programming Language :: Python :: 2.7',
    'Programming Language :: Python :: 3.5',
    'Programming Language :: Python :: 3.6'
]

installRequires = [
    'six',
    'numpy>=1.11.1',
    'matplotlib>=1.5.0',
    'pyyaml>=3.08',
]

if not getenv('ONTRAVIS', False):
    # hack to install scipy if not on cluster
    # PR 45/44
    installRequires.append('scipy')

installVarYamlFrom = join('serpentTools', 'variables.yaml')

pythonRequires = '>=2.7,!=3.0,!=3.1,!=3.2,!=3.3,!=3.4'

setupArgs = {
    'name': 'serpentTools',
    'packages': ['serpentTools', 'serpentTools.parsers',
                 'serpentTools.objects'],
    'url': 'https://github.com/CORE-GATECH-GROUP/serpent-tools',
    'description': ('A suite of parsers designed to make interacting with '
                    'SERPENT output files simple, scriptable, and flawless'),
    'long_description': longDesc,
    'author': 'Andrew Johnson',
    'author_email': 'ajohnson400@gatech.edu',
    'maintainer': 'Dan Kotlyar',
    'maintainer_email': 'dan.kotlyar@me.gatech.edu',
    'classifiers': classifiers,
    'keywords': 'SERPENT file parsers transport',
    'license': 'MIT',
    'version': versioneer.get_version(),
    'cmdclass': versioneer.get_cmdclass(),
    'data_files': [(dirname(installVarYamlFrom), [installVarYamlFrom])]
}
if HAS_SETUPTOOLS:
    setupArgs.update({
        'python_requires': pythonRequires,
        'install_requires': installRequires,
        'test_suite': 'serpentTools.tests'
    })

setup(**setupArgs)

if not HAS_SETUPTOOLS:
    warnings.warn(
            'The following packages are required to use serpentTools version '
            '{}:\n{}\nPlease ensure they are installed prior to use'
            .format(versioneer.get_version(), '\n'.join(installRequires)))
<|MERGE_RESOLUTION|>--- conflicted
+++ resolved
@@ -1,9 +1,5 @@
 from os.path import join, dirname
 from os import getenv
-<<<<<<< HEAD
-from setuptools import setup
-import versioneer
-=======
 try:
     from setuptools import setup
     HAS_SETUPTOOLS = True
@@ -12,7 +8,6 @@
     from distutils.core import setup
     warnings.warn('Installing with distutils. Use of setuptools is preferred')
     HAS_SETUPTOOLS = False
->>>>>>> ce072dd5
 
 import versioneer
 
