from setuptools import setup
import versioneer

with open('README.md') as readme:
    longDesc = readme.read()

classifiers = [
    'License :: OSI Approved :: MIT License',
]

installRequires = [
    'numpy>=1.11.1',
    'matplotlib>=1.5.0',
<<<<<<< HEAD
=======
    'pyyaml>=3.08',
>>>>>>> b65338b2
    'versioneer',  # version tracking
    'drewtils>=0.1.5',  # file parsing tools
]

pythonRequires = '>=3.5'

setupArgs = {
    'name': 'serpentTools',
    'python_requires': pythonRequires,
    'packages': ['serpentTools', 'serpentTools.parsers',
                 'serpentTools.objects', 'serpentTools.settings'],
    'url': 'https://github.com/CORE-GATECH-GROUP/serpent-tools',
    'description': ('A suite of parsers designed to make interacting with '
                    'SERPENT output files simple, scriptable, and flawless'),
    'long_description': longDesc,
    'test_suite': 'serpentTools.tests',
    'author': 'Andrew Johnson',
    'author_email': 'ajohnson400@gatech.edu',
    'maintainer': 'Dan Kotlyar',
    'maintainer_email': 'dan.kotlyar@me.gatech.edu',
    'classifiers': classifiers,
    'install_requires': installRequires,
    'keywords': 'SERPENT file parsers transport',
    'license': 'MIT',
    'version': versioneer.get_version(),
    'cmdclass': versioneer.get_cmdclass()
}

setup(**setupArgs)<|MERGE_RESOLUTION|>--- conflicted
+++ resolved
@@ -11,10 +11,7 @@
 installRequires = [
     'numpy>=1.11.1',
     'matplotlib>=1.5.0',
-<<<<<<< HEAD
-=======
     'pyyaml>=3.08',
->>>>>>> b65338b2
     'versioneer',  # version tracking
     'drewtils>=0.1.5',  # file parsing tools
 ]
