--- conflicted
+++ resolved
@@ -23,9 +23,5 @@
    sampler.rst
    sensitivity.rst
    xsplot.rst
-<<<<<<< HEAD
    microxs.rst
-=======
-   microxs.rst
-   exceptions.rst
->>>>>>> 5d6d222a
+   exceptions.rst