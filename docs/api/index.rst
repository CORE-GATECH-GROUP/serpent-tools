.. _api:

API
===

.. toctree::
   :maxdepth: 2
   :caption: Contents:

   settings.rst
   parsers.rst
<<<<<<< HEAD
   data.rst
   engines.rst
=======
>>>>>>> aefd3b15
   plot.rst
   containers.rst
   detectors
   branching.rst
   bumat.rst
   depletion.rst
   detector.rst
   fissionMatrix.rst
   history.rst
   results.rst
   sampler.rst
   sensitivity.rst
   xsplot.rst
   microxs.rst
   exceptions.rst<|MERGE_RESOLUTION|>--- conflicted
+++ resolved
@@ -9,11 +9,7 @@
 
    settings.rst
    parsers.rst
-<<<<<<< HEAD
    data.rst
-   engines.rst
-=======
->>>>>>> aefd3b15
    plot.rst
    containers.rst
    detectors
