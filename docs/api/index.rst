--- conflicted
+++ resolved
@@ -23,8 +23,4 @@
    sampler.rst
    sensitivity.rst
    xsplot.rst
-<<<<<<< HEAD
-   microxs.rst
-=======
-   utils.rst
->>>>>>> 963db207
+   utils.rst