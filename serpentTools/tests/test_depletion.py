--- conflicted
+++ resolved
@@ -1,207 +1,188 @@
-"""Test the depletion file."""
-import os
-import unittest
-
-import numpy
-
-import six
-
-from serpentTools import read
-from serpentTools.settings import rc
-from serpentTools.tests import TEST_ROOT
-from serpentTools.parsers.depletion import DepletionReader
-
-
-class _DepletionTestHelper(unittest.TestCase):
-    """Base class to setup the depletion reader and material tests."""
-
-    @classmethod
-    def setUpClass(cls):
-        cls.filePath = os.path.join(TEST_ROOT, 'ref_dep.m')
-        cls.processTotal = True
-        cls.materials = ['fuel']
-        cls.expectedMaterials = set(cls.materials)
-        cls.expectedVariables = {'BURNUP', 'ADENS', 'ING_TOX'}
-        if cls.processTotal:
-            cls.expectedMaterials.add('total')
-        with rc as tempRC:
-            tempRC['verbosity'] = 'debug'
-            tempRC['depletion.processTotal'] = True
-            tempRC['depletion.materials'] = ['fuel', ]
-            tempRC['depletion.materialVariables'] = [
-                'BURNUP', 'ADENS', 'ING_TOX']
-            tempRC['depletion.processTotal'] = cls.processTotal
-            tempRC['depletion.materials'] = cls.materials
-            tempRC['depletion.materialVariables'] = (
-                list(cls.expectedVariables)
-            )
-            cls.reader = DepletionReader(cls.filePath)
-        cls.reader.read()
-        read(cls.filePath, DepletionReader)
-
-
-class DepletionTester(_DepletionTestHelper):
-    """Class that tests the functionality of the depletion reader."""
-
-    def test_metadata(self):
-        """Test the metadata storage for the reader."""
-        expectedMetadata = {
-            'zai':
-                ['621490', '541350', '922350', '942390', '50100', '666', '0'],
-            'names':
-                ['Sm149', 'Xe135', 'U235', 'Pu239', 'B10', 'lost', 'total'],
-            'burnup': [0.00000E+00, 1.93360E-02, 3.86721E-02, 1.16016E-01,
-                       1.93360E-01, 2.90041E-01, 3.86721E-01, 6.76762E-01,
-                       9.66802E-01, 1.45020E+00, 1.93360E+00, 2.90041E+00,
-                       3.86721E+00, 4.83401E+00],
-            'days': [0.00000E+00, 5.00000E-01, 1.00000E+00, 3.00000E+00,
-                     5.00000E+00, 7.50000E+00, 1.00000E+01, 1.75000E+01,
-                     2.50000E+01, 3.75000E+01, 5.00000E+01, 7.50000E+01,
-                     1.00000E+02, 1.25000E+02]
-        }
-        expectedKeys = set(expectedMetadata)
-        actualKeys = set(self.reader.metadata.keys())
-        self.assertSetEqual(expectedKeys, actualKeys)
-        for key, expectedValue in six.iteritems(expectedMetadata):
-            numpy.testing.assert_equal(self.reader.metadata[key],
-                                       expectedValue)
-
-    def test_ReadMaterials(self):
-        """Verify the reader stored the correct materials."""
-        self.assertSetEqual(set(self.reader.materials.keys()),
-                            self.expectedMaterials)
-
-
-class DepletedMaterialTester(_DepletionTestHelper):
-    """Class that tests the functionality of the DepletedMaterial class"""
-
-    @classmethod
-    def setUpClass(cls):
-        _DepletionTestHelper.setUpClass()
-        cls.material = cls.reader.materials['fuel']
-        cls.requestedDays = [0.0, 0.5, 1.0, 5.0, 10.0, 25.0, 50.0]
-        cls.fuelBU = cls.material.burnup
-
-    def test_materials(self):
-        """Verify the materials are read in properly."""
-        self.assertIn('fuel', self.reader.materials)
-        expectedAdens = numpy.array([
-            [0.00000E+00, 2.44791E-10, 1.07741E-09, 7.54422E-09, 1.54518E-08,
-             2.45253E-08, 3.05523E-08, 3.98843E-08, 4.28827E-08, 4.37783E-08,
-             4.46073E-08, 4.58472E-08, 4.73590E-08, 4.84031E-08],
-            [0.00000E+00, 3.92719E-09, 5.62744E-09, 6.09339E-09, 6.14629E-09,
-             6.05726E-09, 6.14402E-09, 6.13795E-09, 6.10821E-09, 6.13674E-09,
-             6.18320E-09, 6.18233E-09, 6.08629E-09, 6.35706E-09],
-            [5.58287E-04, 5.57764E-04, 5.57298E-04, 5.55440E-04, 5.53500E-04,
-             5.51257E-04, 5.48871E-04, 5.41946E-04, 5.35434E-04, 5.24946E-04,
-             5.14643E-04, 4.95299E-04, 4.78407E-04, 4.58932E-04],
-            [0.00000E+00, 1.63219E-08, 6.37555E-08, 4.71450E-07, 1.11725E-06,
-             2.08488E-06, 3.13490E-06, 6.42737E-06, 9.58635E-06, 1.44874E-05,
-             1.90933E-05, 2.73021E-05, 3.42000E-05, 4.11589E-05],
-            [0.00000E+00, 9.58524E-34, 6.02782E-33, 6.83433E-32, 2.06303E-31,
-             5.02500E-31, 1.07151E-30, 4.79600E-30, 1.75720E-29, 1.46446E-28,
-             3.98274E-28, 1.04091E-27, 3.12542E-27, 6.72465E-27],
-            [0.00000E+00, 2.90880E-14, 5.57897E-14, 1.62569E-13, 2.75249E-13,
-             4.06673E-13, 5.46031E-13, 9.58962E-13, 1.35027E-12, 1.99694E-12,
-             2.64702E-12, 3.90487E-12, 5.05218E-12, 6.43096E-12],
-            [6.88332E-02, 6.88337E-02, 6.88341E-02, 6.88357E-02, 6.88374E-02,
-             6.88394E-02, 6.88415E-02, 6.88476E-02, 6.88535E-02, 6.88632E-02,
-             6.88729E-02, 6.88917E-02, 6.89087E-02, 6.89291E-02],
-        ])
-        expectedIngTox = numpy.array([
-            [0.00000E+00, 0.00000E+00, 0.00000E+00, 0.00000E+00, 0.00000E+00,
-             0.00000E+00, 0.00000E+00, 0.00000E+00, 0.00000E+00, 0.00000E+00,
-             0.00000E+00, 0.00000E+00, 0.00000E+00, 0.00000E+00],
-            [0.00000E+00, 3.56712E+07, 5.11147E+07, 5.53470E+07, 5.58276E+07,
-             5.50189E+07, 5.58069E+07, 5.57517E+07, 5.54817E+07, 5.57408E+07,
-             5.61628E+07, 5.61549E+07, 5.52826E+07, 5.77420E+07],
-            [1.68091E+00, 1.67934E+00, 1.67793E+00, 1.67234E+00, 1.66650E+00,
-             1.65974E+00, 1.65256E+00, 1.63171E+00, 1.61210E+00, 1.58053E+00,
-             1.54951E+00, 1.49126E+00, 1.44041E+00, 1.38177E+00],
-            [0.00000E+00, 7.63264E+00, 2.98141E+01, 2.20465E+02, 5.22464E+02,
-             9.74958E+02, 1.46598E+03, 3.00564E+03, 4.48288E+03, 6.77478E+03,
-             8.92865E+03, 1.27673E+04, 1.59930E+04, 1.92472E+04],
-            [0.00000E+00, 0.00000E+00, 0.00000E+00, 0.00000E+00, 0.00000E+00,
-             0.00000E+00, 0.00000E+00, 0.00000E+00, 0.00000E+00, 0.00000E+00,
-             0.00000E+00, 0.00000E+00, 0.00000E+00, 0.00000E+00],
-            [0.00000E+00, 0.00000E+00, 0.00000E+00, 0.00000E+00, 0.00000E+00,
-             0.00000E+00, 0.00000E+00, 0.00000E+00, 0.00000E+00, 0.00000E+00,
-             0.00000E+00, 0.00000E+00, 0.00000E+00, 0.00000E+00],
-            [5.22355E+01, 1.16651E+09, 1.10827E+09, 1.25209E+09, 1.44102E+09,
-             1.49595E+09, 1.66322E+09, 1.80206E+09, 1.79453E+09, 1.79100E+09,
-             1.80188E+09, 1.75346E+09, 1.60021E+09, 1.89771E+09],
-        ])
-        self.assertListEqual(self.material.zai,
-                             self.reader.metadata['zai'])
-        numpy.testing.assert_equal(self.material.adens, expectedAdens)
-        numpy.testing.assert_equal(self.material['ingTox'], expectedIngTox)
-
-    def test_getXY_burnup_full(self):
-        """
-        Verify the material can produce the full burnup vector through getXY.
-        """
-<<<<<<< HEAD
-        actual, _days = self.material.getXY('days', 'burnup', )
-=======
-        actual = self.material.getValues('days', 'burnup', )
->>>>>>> 1b61bbab
-        numpy.testing.assert_equal(actual, self.fuelBU)
-
-    def test_getXY_burnup_slice(self):
-        """Verify depletedMaterial getXY correctly slices a vector."""
-<<<<<<< HEAD
-        actual = self.material.getXY('days', 'burnup', self.requestedDays)
-=======
-        actual = self.material.getValues('days', 'burnup', self.requestedDays)
->>>>>>> 1b61bbab
-        expected = [0.0E0, 1.90317E-2, 3.60163E-2, 1.74880E-1, 3.45353E-01,
-                    8.49693E-01, 1.66071E0]
-        numpy.testing.assert_equal(actual, expected)
-
-    def test_getXY_adens(self):
-        """Verify depletedMaterial getXY can return a requested subsection."""
-        names = ['Xe135', 'U235', 'lost']
-        expected = numpy.array([
-            [0.00000E+00, 3.92719E-09, 5.62744E-09, 6.14629E-09, 6.14402E-09,
-             6.10821E-09, 6.18320E-09],
-            [5.58287E-04, 5.57764E-04, 5.57298E-04, 5.53500E-04, 5.48871E-04,
-             5.35434E-04, 5.14643E-04],
-            [0.00000E+00, 2.90880E-14, 5.57897E-14, 2.75249E-13, 5.46031E-13,
-             1.35027E-12, 2.64702E-12],
-        ], float)
-        actual = self.material.getValues('days', 'adens', names=names,
-                                         timePoints=self.requestedDays)
-        numpy.testing.assert_allclose(actual, expected, rtol=1E-4)
-
-    def test_getXY_raisesError_badTime(self):
-        """Verify that a ValueError is raised for non-present requested days."""
-        badDays = [-1, 0, 50]
-        with self.assertRaises(KeyError):
-            self.material.getValues('days', 'adens', timePoints=badDays)
-
-    def test_fetchData(self):
-        """Verify that key errors are raised when bad data are requested."""
-        with self.assertRaises(KeyError):
-            _ = self.material['fake units']
-
-    @unittest.skipIf(os.getenv('ONTRAVIS') is not None,
-                     "Plotting doesn't play well with Travis")
-    def test_plotter(self):
-        """Verify the plotting functionality is operational."""
-        self.material.plot('days', 'adens', timePoints=self.requestedDays,
-                           names=['Xe135', 'U235'])
-
-    def test_getXY_raisesError_badTime(self):
-        """Verify that a ValueError is raised for non-present requested days."""
-        badDays = [-1, 0, 50]
-        with self.assertRaises(KeyError):
-            self.material.getXY('days', 'adens', timePoints=badDays)
-
-    def test_fetchData(self):
-        """Verify that key errors are raised when bad data are requested."""
-        with self.assertRaises(KeyError):
-            _ = self.material['fake units']
-
-
-if __name__ == '__main__':
-    unittest.main()
+"""Test the depletion file."""
+import os
+import unittest
+
+import numpy
+
+import six
+
+from serpentTools import read
+from serpentTools.settings import rc
+from serpentTools.tests import TEST_ROOT
+from serpentTools.parsers.depletion import DepletionReader
+
+
+class _DepletionTestHelper(unittest.TestCase):
+    """Base class to setup the depletion reader and material tests."""
+
+    @classmethod
+    def setUpClass(cls):
+        cls.filePath = os.path.join(TEST_ROOT, 'ref_dep.m')
+        cls.processTotal = True
+        cls.materials = ['fuel']
+        cls.expectedMaterials = set(cls.materials)
+        cls.expectedVariables = {'BURNUP', 'ADENS', 'ING_TOX'}
+        if cls.processTotal:
+            cls.expectedMaterials.add('total')
+        with rc as tempRC:
+            tempRC['verbosity'] = 'debug'
+            tempRC['depletion.processTotal'] = True
+            tempRC['depletion.materials'] = ['fuel', ]
+            tempRC['depletion.materialVariables'] = [
+                'BURNUP', 'ADENS', 'ING_TOX']
+            tempRC['depletion.processTotal'] = cls.processTotal
+            tempRC['depletion.materials'] = cls.materials
+            tempRC['depletion.materialVariables'] = (
+                list(cls.expectedVariables)
+            )
+            cls.reader = DepletionReader(cls.filePath)
+        cls.reader.read()
+        read(cls.filePath, DepletionReader)
+
+
+class DepletionTester(_DepletionTestHelper):
+    """Class that tests the functionality of the depletion reader."""
+
+    def test_metadata(self):
+        """Test the metadata storage for the reader."""
+        expectedMetadata = {
+            'zai':
+                ['621490', '541350', '922350', '942390', '50100', '666', '0'],
+            'names':
+                ['Sm149', 'Xe135', 'U235', 'Pu239', 'B10', 'lost', 'total'],
+            'burnup': [0.00000E+00, 1.93360E-02, 3.86721E-02, 1.16016E-01,
+                       1.93360E-01, 2.90041E-01, 3.86721E-01, 6.76762E-01,
+                       9.66802E-01, 1.45020E+00, 1.93360E+00, 2.90041E+00,
+                       3.86721E+00, 4.83401E+00],
+            'days': [0.00000E+00, 5.00000E-01, 1.00000E+00, 3.00000E+00,
+                     5.00000E+00, 7.50000E+00, 1.00000E+01, 1.75000E+01,
+                     2.50000E+01, 3.75000E+01, 5.00000E+01, 7.50000E+01,
+                     1.00000E+02, 1.25000E+02]
+        }
+        expectedKeys = set(expectedMetadata)
+        actualKeys = set(self.reader.metadata.keys())
+        self.assertSetEqual(expectedKeys, actualKeys)
+        for key, expectedValue in six.iteritems(expectedMetadata):
+            numpy.testing.assert_equal(self.reader.metadata[key],
+                                       expectedValue)
+
+    def test_ReadMaterials(self):
+        """Verify the reader stored the correct materials."""
+        self.assertSetEqual(set(self.reader.materials.keys()),
+                            self.expectedMaterials)
+
+
+class DepletedMaterialTester(_DepletionTestHelper):
+    """Class that tests the functionality of the DepletedMaterial class"""
+
+    @classmethod
+    def setUpClass(cls):
+        _DepletionTestHelper.setUpClass()
+        cls.material = cls.reader.materials['fuel']
+        cls.requestedDays = [0.0, 0.5, 1.0, 5.0, 10.0, 25.0, 50.0]
+        cls.fuelBU = cls.material.burnup
+
+    def test_materials(self):
+        """Verify the materials are read in properly."""
+        self.assertIn('fuel', self.reader.materials)
+        expectedAdens = numpy.array([
+            [0.00000E+00, 2.44791E-10, 1.07741E-09, 7.54422E-09, 1.54518E-08,
+             2.45253E-08, 3.05523E-08, 3.98843E-08, 4.28827E-08, 4.37783E-08,
+             4.46073E-08, 4.58472E-08, 4.73590E-08, 4.84031E-08],
+            [0.00000E+00, 3.92719E-09, 5.62744E-09, 6.09339E-09, 6.14629E-09,
+             6.05726E-09, 6.14402E-09, 6.13795E-09, 6.10821E-09, 6.13674E-09,
+             6.18320E-09, 6.18233E-09, 6.08629E-09, 6.35706E-09],
+            [5.58287E-04, 5.57764E-04, 5.57298E-04, 5.55440E-04, 5.53500E-04,
+             5.51257E-04, 5.48871E-04, 5.41946E-04, 5.35434E-04, 5.24946E-04,
+             5.14643E-04, 4.95299E-04, 4.78407E-04, 4.58932E-04],
+            [0.00000E+00, 1.63219E-08, 6.37555E-08, 4.71450E-07, 1.11725E-06,
+             2.08488E-06, 3.13490E-06, 6.42737E-06, 9.58635E-06, 1.44874E-05,
+             1.90933E-05, 2.73021E-05, 3.42000E-05, 4.11589E-05],
+            [0.00000E+00, 9.58524E-34, 6.02782E-33, 6.83433E-32, 2.06303E-31,
+             5.02500E-31, 1.07151E-30, 4.79600E-30, 1.75720E-29, 1.46446E-28,
+             3.98274E-28, 1.04091E-27, 3.12542E-27, 6.72465E-27],
+            [0.00000E+00, 2.90880E-14, 5.57897E-14, 1.62569E-13, 2.75249E-13,
+             4.06673E-13, 5.46031E-13, 9.58962E-13, 1.35027E-12, 1.99694E-12,
+             2.64702E-12, 3.90487E-12, 5.05218E-12, 6.43096E-12],
+            [6.88332E-02, 6.88337E-02, 6.88341E-02, 6.88357E-02, 6.88374E-02,
+             6.88394E-02, 6.88415E-02, 6.88476E-02, 6.88535E-02, 6.88632E-02,
+             6.88729E-02, 6.88917E-02, 6.89087E-02, 6.89291E-02],
+        ])
+        expectedIngTox = numpy.array([
+            [0.00000E+00, 0.00000E+00, 0.00000E+00, 0.00000E+00, 0.00000E+00,
+             0.00000E+00, 0.00000E+00, 0.00000E+00, 0.00000E+00, 0.00000E+00,
+             0.00000E+00, 0.00000E+00, 0.00000E+00, 0.00000E+00],
+            [0.00000E+00, 3.56712E+07, 5.11147E+07, 5.53470E+07, 5.58276E+07,
+             5.50189E+07, 5.58069E+07, 5.57517E+07, 5.54817E+07, 5.57408E+07,
+             5.61628E+07, 5.61549E+07, 5.52826E+07, 5.77420E+07],
+            [1.68091E+00, 1.67934E+00, 1.67793E+00, 1.67234E+00, 1.66650E+00,
+             1.65974E+00, 1.65256E+00, 1.63171E+00, 1.61210E+00, 1.58053E+00,
+             1.54951E+00, 1.49126E+00, 1.44041E+00, 1.38177E+00],
+            [0.00000E+00, 7.63264E+00, 2.98141E+01, 2.20465E+02, 5.22464E+02,
+             9.74958E+02, 1.46598E+03, 3.00564E+03, 4.48288E+03, 6.77478E+03,
+             8.92865E+03, 1.27673E+04, 1.59930E+04, 1.92472E+04],
+            [0.00000E+00, 0.00000E+00, 0.00000E+00, 0.00000E+00, 0.00000E+00,
+             0.00000E+00, 0.00000E+00, 0.00000E+00, 0.00000E+00, 0.00000E+00,
+             0.00000E+00, 0.00000E+00, 0.00000E+00, 0.00000E+00],
+            [0.00000E+00, 0.00000E+00, 0.00000E+00, 0.00000E+00, 0.00000E+00,
+             0.00000E+00, 0.00000E+00, 0.00000E+00, 0.00000E+00, 0.00000E+00,
+             0.00000E+00, 0.00000E+00, 0.00000E+00, 0.00000E+00],
+            [5.22355E+01, 1.16651E+09, 1.10827E+09, 1.25209E+09, 1.44102E+09,
+             1.49595E+09, 1.66322E+09, 1.80206E+09, 1.79453E+09, 1.79100E+09,
+             1.80188E+09, 1.75346E+09, 1.60021E+09, 1.89771E+09],
+        ])
+        self.assertListEqual(self.material.zai,
+                             self.reader.metadata['zai'])
+        numpy.testing.assert_equal(self.material.adens, expectedAdens)
+        numpy.testing.assert_equal(self.material['ingTox'], expectedIngTox)
+
+    def test_getXY_burnup_full(self):
+        """
+        Verify the material can produce the full burnup vector through getXY.
+        """
+        actual = self.material.getValues('days', 'burnup', )
+        numpy.testing.assert_equal(actual, self.fuelBU)
+
+    def test_getXY_burnup_slice(self):
+        """Verify depletedMaterial getXY correctly slices a vector."""
+        actual = self.material.getValues('days', 'burnup', self.requestedDays)
+        expected = [0.0E0, 1.90317E-2, 3.60163E-2, 1.74880E-1, 3.45353E-01,
+                    8.49693E-01, 1.66071E0]
+        numpy.testing.assert_equal(actual, expected)
+
+    def test_getXY_adens(self):
+        """Verify depletedMaterial getXY can return a requested subsection."""
+        names = ['Xe135', 'U235', 'lost']
+        expected = numpy.array([
+            [0.00000E+00, 3.92719E-09, 5.62744E-09, 6.14629E-09, 6.14402E-09,
+             6.10821E-09, 6.18320E-09],
+            [5.58287E-04, 5.57764E-04, 5.57298E-04, 5.53500E-04, 5.48871E-04,
+             5.35434E-04, 5.14643E-04],
+            [0.00000E+00, 2.90880E-14, 5.57897E-14, 2.75249E-13, 5.46031E-13,
+             1.35027E-12, 2.64702E-12],
+        ], float)
+        actual = self.material.getValues('days', 'adens', names=names,
+                                         timePoints=self.requestedDays)
+        numpy.testing.assert_allclose(actual, expected, rtol=1E-4)
+
+    def test_getXY_raisesError_badTime(self):
+        """Verify that a ValueError is raised for non-present requested days."""
+        badDays = [-1, 0, 50]
+        with self.assertRaises(KeyError):
+            self.material.getValues('days', 'adens', timePoints=badDays)
+
+    def test_fetchData(self):
+        """Verify that key errors are raised when bad data are requested."""
+        with self.assertRaises(KeyError):
+            _ = self.material['fake units']
+
+    @unittest.skipIf(os.getenv('ONTRAVIS') is not None,
+                     "Plotting doesn't play well with Travis")
+    def test_plotter(self):
+        """Verify the plotting functionality is operational."""
+        self.material.plot('days', 'adens', timePoints=self.requestedDays,
+                           names=['Xe135', 'U235'])
+
+
+if __name__ == '__main__':
+    unittest.main()