--- conflicted
+++ resolved
@@ -21,11 +21,6 @@
     tolerance can still be achieved.
 
 """
-<<<<<<< HEAD
-import unittest
-
-=======
->>>>>>> 6e4ea646
 from six import iteritems
 
 from numpy import square, sqrt
