"""
Test the various utilities in serpentTools/utils.py
"""

from unittest import TestCase

from numpy import arange, ndarray, array, ones, ones_like, zeros_like
from numpy.testing import assert_array_equal
from six import iteritems

from serpentTools.utils import (
    convertVariableName,
    splitValsUncs,
    str2vec,
    getCommonKeys,
    directCompare,
    getOverlaps,
    splitDictByKeys,
    )


class VariableConverterTester(TestCase):
    """Class for testing our variable name conversion function."""

    def test_variableConversion(self):
        """ Verify the variable name conversion function."""
        testCases = {
            "VERSION": "version",
            "INF_KINF": "infKinf",
            "ADJ_PERT_KEFF_SENS": "adjPertKeffSens",
<<<<<<< HEAD
            }
=======
        }
>>>>>>> 9429173b
        for serpentStyle, expected in iteritems(testCases):
            actual = convertVariableName(serpentStyle)
            self.assertEqual(expected, actual, msg=serpentStyle)


class VectorConverterTester(TestCase):
    """Class for testing the str2vec function"""

    def setUp(self):
        self.testCases = ("0 1 2 3", [0, 1, 2, 3], (0, 1, 2, 3), arange(4))

    def test_str2Arrays(self):
        """Verify that the str2vec converts to arrays."""
        expected = arange(4)
        for case in self.testCases:
            actual = str2vec(case)
            assert_array_equal(expected, actual, err_msg=case)

    def test_listOfInts(self):
        """Verify that a list of ints can be produced with str2vec."""
        expected = [0, 1, 2, 3]
        self._runConversionTest(int, expected, list)

    def _runConversionTest(self, valType, expected, outType=None):
        if outType is None:
            outType = array
            compareType = ndarray
        else:
            compareType = outType
        for case in self.testCases:
            actual = str2vec(case, of=valType, out=outType)
            self.assertIsInstance(actual, compareType, msg=case)
            ofRightType = [isinstance(xx, valType) for xx in actual]
            self.assertTrue(all(ofRightType),
                            msg="{} -> {}, {}".format(case, actual,
                                                      type(actual)))
            self.assertEqual(expected, actual, msg=case)


class SplitValsTester(TestCase):
    """Class that tests splitValsUncs."""

    def setUp(self):
        self.input = arange(4)

    def test_splitVals(self):
        """Verify the basic functionality."""
        expectedV = array([0, 2])
        expectedU = array([1, 3])
        actualV, actualU = splitValsUncs(self.input)
        assert_array_equal(expectedV, actualV, err_msg="Values")
        assert_array_equal(expectedU, actualU, err_msg="Uncertainties")

    def test_splitCopy(self):
        """Verfiy that a copy, not a view, is returned when copy=True"""
        viewV, viewU = splitValsUncs(self.input)
        copyV, copyU = splitValsUncs(self.input, copy=True)
        for view, copy, msg in zip(
                (viewV, viewU), (copyV, copyU), ('value', 'uncertainty')):
            assert_array_equal(view, copy, err_msg=msg)
            self.assertFalse(view is copy, msg=msg)

    def test_splitAtCols(self):
        """Verify that the splitValsUncs works for 2D arrays."""
        mat = self.input.reshape(2, 2)
        expectedV = array([[0], [2]])
        expectedU = array([[1], [3]])
        actualV, actualU = splitValsUncs(mat)
        assert_array_equal(expectedV, actualV, err_msg="Values")
        assert_array_equal(expectedU, actualU, err_msg="Uncertainties")


class CommonKeysTester(TestCase):
    """Class that tests getCommonKeys"""

    def test_goodKeys_dict(self):
        """Verify a complete set of keys is returned from getCommonKeys"""
        d0 = {1: None, '2': None, (1, 2, 3): "tuple"}
        expected = set(d0.keys())
        actual = getCommonKeys(d0, d0, 'identical dictionary')
        self.assertSetEqual(expected, actual,
                            msg="Passed two dictionaries")
        actual = getCommonKeys(d0, expected, 'dictionary and set')
        self.assertSetEqual(expected, actual,
                            msg="Passed dictionary and set")

    def test_getKeys_missing(self):
        """Verify that missing keys are properly notified."""
        log = []
        d0 = {1, 2, 3}
        emptyS = set()
        desc0 = "xObj0x"
        desc1 = "xObj1x"
        common = getCommonKeys(d0, emptyS, 'missing keys', desc0, desc1,
                               herald=log.append)
        self.assertSetEqual(emptyS, common)
        self.assertEqual(len(log), 1, msg="Failed to append warning message")
        warnMsg = log[0]
        self.assertIsInstance(warnMsg, str, msg="Log messages is not string")
        for desc in (desc0, desc1):
            errMsg = "Description {} missing from warning message\n{}"
            self.assertIn(desc, warnMsg, msg=errMsg.format(desc, warnMsg))


class DirectCompareTester(TestCase):
    """Class for testing utils.directCompare."""

    NUMERIC_ITEMS = (
        [0, 0.001],
        [1E-8, 0],
        [array([1, 1, ]), array([1, 1.0001])],
    )

    def checkStatus(self, expected, *args, **kwargs):
        """Wrapper around directCompare with ``args``. Pass ``kwargs`` to
        assertEqual."""
        actual = directCompare(*args)
        self.assertEqual(expected, actual, **kwargs)

    def test_badTypes(self):
        """Verify that two objects of different types return -1."""
        status = 255
        value = 1
        for otherType in (bool, str):
            self.checkStatus(status, value, otherType(value), 0, 1,
                             msg=str(otherType))
        asIterable = [value, ]
        for otherType in (list, set, tuple, array):
            self.checkStatus(status, value, otherType(asIterable), 0, 1,
                             msg=str(otherType))

    def test_identicalString(self):
        """Verify that identical strings return 0."""
        msg = obj = 'identicalStrings'
        status = 0
        self.checkStatus(status, obj, obj, 0, 1, msg=msg)

    def test_dissimilarString(self):
        """Verify returns the proper code for dissimilar strings."""
        msg = "dissimilarStrings"
        status = 200
        self.checkStatus(status, 'item0', 'item1', 0, 1, msg=msg)

    def _testNumericsForItems(self, status, lower, upper):
        msg = "lower: {lower}, upper: {upper}\n{}\n{}"
        for (obj0, obj1) in self.NUMERIC_ITEMS:
            self.checkStatus(status, obj0, obj1, lower, upper,
                             msg=msg.format(obj0, obj1, lower=lower,
                                            upper=upper))

    def test_acceptableLow(self):
        """Verify returns the proper code for close numerics."""
        lower = 5
        upper = 1E4
        self._testNumericsForItems(1, lower, upper)

    def test_acceptableHigh(self):
        """Verify returns the proper code for close but not quite values."""
        lower = 0
        upper = 1E4
        self._testNumericsForItems(10, lower, upper)

    def test_outsideTols(self):
        """Verify returns the proper code for values outside tolerances."""
        lower = 1E-8
        upper = 1E-8
        self._testNumericsForItems(100, lower, upper)


class OverlapTester(TestCase):
    """Class for testing the Overlapping uncertainties function."""

    a0 = ones(4)
    a1 = ones(4) * 0.5
    u0 = array([0, 0.2, 0.1, 0.2])
    u1 = array([1, 0.55, 0.25, 0.4])
    expected = array([True, True, False, True])
    sigma = 1
    relative = False

    _errMsg = "Sigma:{}\na0:\n{}\nu0:\n{}\na1:\n{}\nu1:\n{}"

    def _test(self, expected, a0, a1, u0, u1, sigma, relative):
        """Symmetric test on the data by switching the order of arguments."""
        assert_array_equal(expected, getOverlaps(a0, a1, u0, u1, sigma,
                                                 relative),
                           err_msg=self._errMsg.format(a0, u0, a1, u1, sigma))
        assert_array_equal(expected, getOverlaps(a1, a0, u1, u0, sigma,
                                                 relative),
                           err_msg=self._errMsg.format(sigma, a1, u1, a0, u0))

    def _testWithReshapes(self, expected, a0, a1, u0, u1, sigma, shape,
                          relative):
        """Call symmetric test twice, using reshaped arrays the second time."""
        self._test(expected, a0, a1, u0, u1, sigma, relative)
        ra0, ra1, ru0, ru1  = [arg.reshape(*shape) for arg in [a0, a1, u0, u1]]
        self._test(expected.reshape(*shape), ra0, ra1, ru0, ru1, sigma, relative)

    def test_overlap_absolute(self):
        """Verify the getOverlaps works using absolute uncertainties."""
        self._testWithReshapes(self.expected, self.a0, self.a1, self.u0,
                               self.u1, self.sigma, (2, 2), False)

    def test_overlap_relative(self):
        """Verify the getOverlaps works using relative uncertainties."""
        u0 = self.u0 / self.a0
        u1 = self.u1 / self.a1
        self._testWithReshapes(self.expected, self.a0, self.a1, u0,
                               u1, self.sigma, (2, 2), True)

    @staticmethod
    def _setupIdentical(nItems, shape=None):
        arr = arange(nItems)
        if shape is not None:
            arr = arr.reshape(*shape)
        unc = zeros_like(arr)
        expected = ones_like(arr, dtype=bool)
        return arr, unc, expected

    def test_overlap_identical_1D(self):
        """
        Verify that all positions are found to overlap for identical arrays.
        """
        vec, unc, expected = self._setupIdentical(8)
        self._test(expected, vec, vec, unc, unc, 1, False)

    def test_overlap_identical_2D(self):
        """
        Verify that all positions are found to overlap for identical arrays.
        """
        vec, unc, expected = self._setupIdentical(8, (2, 4))
        self._test(expected, vec, vec, unc, unc, 1, False)

    def test_overlap_identical_3D(self):
        """
        Verify that all positions are found to overlap for identical arrays.
        """
        vec, unc, expected = self._setupIdentical(8, (2, 2, 2))
        self._test(expected, vec, vec, unc, unc, 1, False)

    def test_overlap_badshapes(self):
        """Verify IndexError is raised for bad shapes."""
        vec = arange(4)
        mat = vec.reshape(2, 2)
        with self.assertRaises(IndexError):
            getOverlaps(vec, mat, vec, mat, 1)


class SplitDictionaryTester(TestCase):
    """Class for testing utils.splitDictByKeys."""

    def setUp(self):
        self.map0 = {
            'hello': 'world',
            'missingFrom1': True,
            'infKeff': arange(2),
            'float': 0.24,
            'absKeff': arange(2),
            'anaKeff': arange(6),
            'notBool': 1,
        }
        self.map1 = {
            'hello': 'world',
            'infKeff': arange(2),
            'float': 0.24,
            'missingFrom0': True,
            'notBool': False,
            'anaKeff': arange(2),
            'absKeff': arange(2),
        }
        self.badTypes = {'notBool': (int, bool)}
        self.badShapes = {'anaKeff': ((6, ), (2, )), }
        self.goodKeys = {'hello', 'absKeff', 'float', 'infKeff', }

    def callTest(self, keySet=None):
        return splitDictByKeys(self.map0, self.map1, keySet)

    def test_noKeys(self):
        """Verify that splitDictByKeys works when keySet is None."""
        m0, m1, badTypes, badShapes, goodKeys = self.callTest(None)
        self.assertSetEqual(set(), m0)
        self.assertSetEqual(set(), m1)
        self.assertDictEqual(self.badTypes, badTypes)
        self.assertDictEqual(self.badShapes, badShapes)
        self.assertSetEqual(self.goodKeys, goodKeys)

    def test_keySet_all(self):
        """Verify that splitDictByKeys works when keySet is all keys."""
        keys = set(self.map0.keys())
        keys.update(set(self.map1.keys()))
        keys.add('NOT IN ANY MAP')
        missing0 = set()
        missing1 = set()
        for key in keys:
            if key not in self.map0:
                missing0.add(key)
            if key not in self.map1:
                missing1.add(key)

        m0, m1, badTypes, badShapes, goodKeys = self.callTest(keys)
        self.assertSetEqual(missing0, m0)
        self.assertSetEqual(missing1, m1)
        self.assertDictEqual(self.badTypes, badTypes)
        self.assertDictEqual(self.badShapes, badShapes)
        self.assertSetEqual(self.goodKeys, goodKeys)


if __name__ == '__main__':
<<<<<<< HEAD
    from unittest import main
    main()
=======
    unittest.main()
>>>>>>> 9429173b
<|MERGE_RESOLUTION|>--- conflicted
+++ resolved
@@ -28,11 +28,7 @@
             "VERSION": "version",
             "INF_KINF": "infKinf",
             "ADJ_PERT_KEFF_SENS": "adjPertKeffSens",
-<<<<<<< HEAD
-            }
-=======
         }
->>>>>>> 9429173b
         for serpentStyle, expected in iteritems(testCases):
             actual = convertVariableName(serpentStyle)
             self.assertEqual(expected, actual, msg=serpentStyle)
@@ -341,9 +337,5 @@
 
 
 if __name__ == '__main__':
-<<<<<<< HEAD
     from unittest import main
-    main()
-=======
-    unittest.main()
->>>>>>> 9429173b
+    main()