--- conflicted
+++ resolved
@@ -14,11 +14,7 @@
 *. ``bwr_missingT`` is missing the final burnup step
 
 """
-<<<<<<< HEAD
-import unittest
-=======
 from unittest import TestCase
->>>>>>> 6e4ea646
 
 from six import iteritems
 from numpy import where, fabs, ndarray
