"""
System-wide methods for producing status update and errors.

See Also
--------
* https://docs.python.org/2/library/logging.html
* https://www.python.org/dev/peps/pep-0391/
"""

import functools
import warnings
import logging
from logging import Handler
from logging.config import dictConfig
from collections import Callable


class SerpentToolsException(Exception):
    """Base-class for all exceptions in this project"""
    pass


class SamplerError(SerpentToolsException):
    """Base-class for errors in sampling process"""
    pass


class MismatchedContainersError(SamplerError):
    """Attempting to sample from dissimilar containers"""
    pass

#
# Logger options
#


LOG_OPTS = ['critical', 'error', 'warning', 'info', 'debug']

loggingConfig = {
    'version': 1,
    'formatters': {
        'brief': {'format': '%(levelname)-8s: %(name)-12s: %(message)s'},
        'precise': {
            'format': '%(asctime)s %(name)-12s %(levelname)-8s %(message)s'
        }
    },
    'handlers': {
        'console': {
            'class': 'logging.StreamHandler',
            'formatter': 'brief',
            'level': logging.DEBUG,
            'stream': 'ext://sys.stdout'
        }
    },
    'loggers': {
        'serpentTools': {
            'handlers': ['console'],
            'level': logging.WARNING,
            'propagate': False,
        },
    }
}

dictConfig(loggingConfig)

__logger__ = logging.getLogger('serpentTools')


def addHandler(handler):
    """
    Add a handler to the logger

    Parameters
    ----------
    handler: :class:`python.logging.Handler`
        Subclass to handle the formatting and emitting
        of log messages
    """
    if not issubclass(handler.__class__, Handler):
        raise TypeError("Handler {} is of class {} and does not appear "
                        "to be a subclass of {}"
                        .format(handler, handler.__class__, Handler))
    return __logger__.addHandler(handler)


def removeHandler(handler):
    """
    Remove a handler from the internal logger

    Parameters
    ----------
    handler: :class:`python.logging.Handler`
        Handler to be removed
    """
    return __logger__.removeHandler(handler)


def debug(message):
    """Log a debug message."""
    __logger__.debug('%s', message)


def info(message):
    """Log an info message, e.g. status update."""
    __logger__.info('%s', message)


def warning(message):
    """Log a warning that something could go wrong or should be avoided."""
    __logger__.warning('%s', message)


def error(message):
    """Log that something caused an exception but was suppressed."""
    __logger__.error('%s', message)


def critical(message):
    """Log that something has gone horribly wrong."""
    __logger__.critical('%s', message, exc_info=True)


def updateLevel(level):
    """Set the level of the logger."""
    if level.lower() not in LOG_OPTS:
        __logger__.setLevel('INFO')
        warning('Logger option {} not in options. Set to info.'.format(level))
        return 'info'
    __logger__.setLevel(level.upper())
    return level


def deprecated(useInstead):
    """Decorator that warns that different function should be used instead."""

    def decorate(f):
        @functools.wraps(f)
        def decorated(*args, **kwargs):
            msg = ('Function {} has been deprecated. Use {} instead'
                   .format(f.__name__, useInstead))
            _updateFilterAlert(msg, DeprecationWarning)
            return f(*args, **kwargs)

        return decorated

    return decorate


def willChange(changeMsg):
    """Decorator that warns that some functionality may change."""

    def decorate(f):
        @functools.wraps(f)
        def decoratedFunc(*args, **kwargs):
            _updateFilterAlert(changeMsg, FutureWarning)
            return f(*args, **kwargs)

        return decoratedFunc

    return decorate


def _updateFilterAlert(msg, category):
    warnings.simplefilter('always', category)
    warnings.warn(msg, category=category, stacklevel=3)
    warnings.simplefilter('default', category)

<<<<<<< HEAD
# =========================================================
# Functions for notifying the user about comparison results
# =========================================================


def _prefaceNotice(obj, leader):
    msg = '\n\t{} '.format(leader) + ''.join(str(obj).split('\n'))
    return msg


def _notify(func, quantity, header, obj0, obj1):
    msg = header.format(quantity)
    msg += _prefaceNotice(obj0, '>')
    if obj1 is not None:
        msg += _prefaceNotice(obj1, '<')
    func(msg)


def logIdentical(obj0, obj1, quantity):
    """Two objects are identical."""
    _notify(debug, quantity, 'Values for {} are identical', obj0, None)


def logNotIdentical(obj0, obj1, quantity):
    """Values should be identical but aren't."""
    _notify(error, quantity, "Values for {} are not identical",
            obj0, obj1)


def logAcceptableLow(obj0, obj1, quantity):
    """Two values differ, but inside nominal and acceptable ranges."""
    _notify(info, quantity, "Values for {} are not identical, but close",
            obj0, obj1)


def logAcceptableHigh(obj0, obj1, quantity):
    """Two values differ, enough to merit a warning but not an error."""
    _notify(warning, quantity,
            "Values for {} are different, but within tolerances", obj0, obj1)


def logOutsideTols(obj0, obj1, quantity):
    """Two values differ outside acceptable tolerances."""
    _notify(error, quantity,
            "Values for {} are outside acceptable tolerances.", obj0, obj1)


def _notifyWithUncs(func, quantity, msg, value0, unc0, value1, unc1):
    logMsg = msg.format(quantity)
    logMsg += _prefaceNotice(value0, '>V')
    logMsg += _prefaceNotice(unc0, '>U')
    if value1 is not None:
        logMsg += _prefaceNotice(value1, '<V')
    logMsg += _prefaceNotice(unc0, '<U')
    func(logMsg)


def logIdenticalWithUncs(value, unc0, unc1, quantity):
    """Notify that two values have identical expected values."""
    _notifyWithUncs(debug, quantity,
                    'Expected values for {} are identical',
                    value, unc0, None, unc1)


def logInsideConfInt(value0, unc0, value1, unc1, quantity):
    """Two values are within acceptable statistical limits."""
    _notifyWithUncs(debug, quantity, 'Confidence intervals for {} overlap',
                    value0, unc0, value1, unc1)


def logOutsideConfInt(value0, unc0, value1, unc1, quantity):
    """Two values are outside acceptable statistical limits."""
    _notifyWithUncs(error, quantity,
                    "Values for {} are outside acceptable statistical limits",
                    value0, unc0, value1, unc1)


def logDifferentTypes(type0, type1, quantity):
    """Two values are of different types."""
    _notify(error, quantity, "Types for {} are different.",
            type0, type1)


MISSING_MSG_HEADER = "{} from {} and {} contain different items"
MISSING_MSG_SUBJ = "\n\tItems present in {} but not in {}:\n\t\t{}"


def _checkHerald(herald):
    if not isinstance(herald, Callable):
        critical("Heralding object {} is not callable. Falling back to error."
                 .format(herald))
        return error
    return herald


def logMissingKeys(quantity, desc0, desc1, in0, in1, herald=error):
    """
    Log a warning message that two objects contain different items

    Parameters
    ----------
    quantity: str
        Indicator as to what is being compared, e.g. ``'metadata'``
    desc0: str
    desc1: str
        Descriptions of the two originators
    in0: set or iterable
    in1: set or iterable
        Items that are unique to originators ``0`` and ``1``, respectively
    herald: callable
        Callable function that accepts a single string. This will be called
        with the error message. If not given, defaults to :func:`error`
    """
    if not any(in0) and not any(in1):
        return
    herald = _checkHerald(herald)
    msg = MISSING_MSG_HEADER.format(quantity, desc0, desc1)
    if any(in0):
        msg += MISSING_MSG_SUBJ.format(desc0, desc1,
                                       ', '.join([str(xx) for xx in in0]))
    if any(in1):
        msg += MISSING_MSG_SUBJ.format(desc1, desc0,
                                       ', '.join([str(xx) for xx in in1]))
    herald(msg)


BAD_TYPES_HEADER = "Items from {d0} and {d1} {q} have different types"
BAD_SHAPES_HEADER = "Items from {d0} and {d1} {q} have different shapes"
BAD_OBJ_SUBJ = "\n\t{key}: {t0} - {t1}"


def logBadTypes(quantity, desc0, desc1, types):
    """
    Log an error message for containers with mismatched types

    Parameters
    ----------
    quantity: str
        Indicator as to what is being compared, e.g. ``'metadata'``
    desc0: str
    desc1: str
        Descriptions of the two originators
    types: dict
        Dictionary where the keys represent the locations of
        items with mismatched types. Corresponding keys should
        be a list or tuple of the types for objects from
        ``desc0`` and ``desc1`` stored under ``key``
    """
    msg = BAD_TYPES_HEADER.format(q=quantity, d0=desc0, d1=desc1)
    for key in sorted(list(types.keys())):
        t0, t1 = types[key]
        msg += BAD_OBJ_SUBJ.format(key=key, t0=t0, t1=t1)
    error(msg)


def logBadShapes(quantity, desc0, desc1, shapes):
    """
    Log an error message for containers with mismatched shapes

    Parameters
    ----------
    quantity: str
        Indicator as to what is being compared, e.g. ``'metadata'``
    desc0: str
    desc1: str
        Descriptions of the two originators
    shapes: dict
        Dictionary where the keys represent the locations of
        items with mismatched shapes. Corresponding keys should
        be a list or tuple of the shapes for objects from
        ``desc0`` and ``desc1`` stored under ``key``
    """
    msg = BAD_SHAPES_HEADER.format(q=quantity, d0=desc0, d1=desc1)
    for key in sorted(list(shapes.keys())):
        t0, t1 = shapes[key]
        msg += BAD_OBJ_SUBJ.format(key=key, t0=t0, t1=t1)
    error(msg)
=======

class DictHandler(Handler):
    """
    Handler that stores log messages in a dictionary

    Attributes
    ----------
    logMessages: dict
        Dictionary of lists where each key is a log level such
        as ``'DEBUG'`` or ``'WARNING'``. The list associated
        with each key contains all messages called under that
        logging level
    """
    def __init__(self, level=logging.NOTSET):
        Handler.__init__(self, level)
        self.logMessages = {}

    def flush(self):
        """Clear the log messages dictionary"""
        self.logMessages = {}

    def close(self):
        """Tidy up before removing from list of handlers"""
        self.logMessages = {}
        Handler.close(self)

    def emit(self, record):
        """
        Store the message in the log messages by level.

        Does no formatting to the record, simply stores
        the message in :attr:`logMessages` dictionary
        according to the records ``levelname``

        Anticipates a :class:`logging.LogRecord` object
        """
        level = record.levelname
        if level not in self.logMessages:
            self.logMessages[level] = []
        self.logMessages[level].append(record.getMessage())
>>>>>>> 6e4ea646
<|MERGE_RESOLUTION|>--- conflicted
+++ resolved
@@ -165,7 +165,6 @@
     warnings.warn(msg, category=category, stacklevel=3)
     warnings.simplefilter('default', category)
 
-<<<<<<< HEAD
 # =========================================================
 # Functions for notifying the user about comparison results
 # =========================================================
@@ -343,7 +342,7 @@
         t0, t1 = shapes[key]
         msg += BAD_OBJ_SUBJ.format(key=key, t0=t0, t1=t1)
     error(msg)
-=======
+
 
 class DictHandler(Handler):
     """
@@ -383,5 +382,4 @@
         level = record.levelname
         if level not in self.logMessages:
             self.logMessages[level] = []
-        self.logMessages[level].append(record.getMessage())
->>>>>>> 6e4ea646
+        self.logMessages[level].append(record.getMessage())