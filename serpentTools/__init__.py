--- conflicted
+++ resolved
@@ -2,12 +2,8 @@
 
 ROOT_DIR = os.path.dirname(__file__)
 
-<<<<<<< HEAD
-from serpentTools import settings
 from serpentTools.parsers import read
-=======
 from serpentTools import messages
->>>>>>> f0ede3be
 
 # List TODOS/feature requests here for now
 # Compatibility
