""" 
Custom-built containers for storing data from serpent outputs

Contents
--------
* :py:class:`~serpentTools.objects.containers.HomogUniv`
* :py:class:`~serpentTools.objects.containers.BranchContainer
* :py:class:`~serpentTools.objects.containers.DetectorBase`
* :py:class:`~serpentTools.objects.containers.Detector`

"""
from collections import OrderedDict
from itertools import product

from matplotlib import pyplot
from numpy import (array, arange, unique, log, divide, ones_like, hstack,
                   ndarray)

from serpentTools.settings import rc
from serpentTools.plot import cartMeshPlot, plot, magicPlotDocDecorator
from serpentTools.objects import NamedObject, convertVariableName
from serpentTools.messages import warning, SerpentToolsException, debug, info

DET_COLS = ('value', 'energy', 'universe', 'cell', 'material', 'lattice',
            'reaction', 'zmesh', 'ymesh', 'xmesh', 'tally', 'error', 'scores')
"""Name of the columns of the data"""

SCATTER_MATS = set()
SCATTER_ORDERS = 8

for xsSpectrum, xsType in product({'INF', 'B1'},
                                  {'S', 'SP'}):
    SCATTER_MATS.update({'{}_{}{}'.format(xsSpectrum, xsType, xx)
                        for xx in range(SCATTER_ORDERS)})

HOMOG_VAR_TO_ATTR = {
    'MICRO_E': 'microGroups', 'MICRO_NG': '_numMicroGroups',
    'MACRO_E': 'groups', 'MACRO_NG': '_numGroups'}

__all__ = ('DET_COLS', 'HomogUniv', 'BranchContainer', 'Detector',
           'DetectorBase', 'SCATTER_MATS', 'SCATTER_ORDERS')


def isNonNeg(value):
    """Return true if a value is None or non-negative"""
    if value is None:
        return True
    return value >= 0


class HomogUniv(NamedObject):
    """
    Class for storing homogenized universe specifications and retrieving them

    Parameters
    ----------
    name: str
        name of the universe
    bu: float
        burnup value
    step: float
        temporal step
    day: float
        depletion day

    Attributes
    ----------
    name: str
        name of the universe
    bu: float or int
        non-negative burnup value
    step: int
        temporal step
    day: float or int
        non-negative depletion day
    infExp: dict
        Expected values for infinite medium group constants
    infUnc: dict
        Relative uncertainties for infinite medium group constants
    b1Exp: dict
        Expected values for leakage corrected group constants
    b1Unc: dict
        Relative uncertainties for leakage-corrected group constants
    gc: dict
        Expected values for group constants that do not fit
        the ``INF_`` nor ``B1_`` pattern
    gcUnc: dict
        Relative uncertainties for group constants that do not fit
        the ``INF_`` nor ``B1_`` pattern
    reshaped: bool
        ``True`` if scattering matrices have been reshaped to square
        matrices. Otherwise, these matrices are stored as vectors. 
    groups: None or :py:class:`numpy.array`
        Group boundaries from highest to lowest
    numGroups: None or int
        Number of energy groups bounded by ``groups``
    microGroups: None or :py:class:`numpy.array`
        Micro group structure used to produce group constants.
        Listed from lowest to highest

    Raises
    ------
    SerpentToolsException:
        If a negative value of burnup, step, or burnup days is passed

    """

    def __init__(self, name, bu, step, day):
        if not all(isNonNeg(xx) for xx in (bu, step, day)): 
            tail = ['{}: {}'.format(name, val)
                for name, val in zip(('burnup', 'index', 'days'),
                                               (bu, step, day))]
            raise SerpentToolsException(
                "Will not create universe with negative burnup\n{}"
                .format(', '.join(tail)))
        NamedObject.__init__(self, name)
        if step is not None and step == 0:  
            bu = bu if bu is not None else 0.0
            day = day if day is not None else 0.0
        self.bu = bu
        self.step = step
        self.day = day
        # Dictionaries:
        self.b1Exp = {}
        self.infExp = {}
        self.b1Unc = {}
        self.infUnc = {}
        self.gc = {}
        self.gcUnc = {}
        self.__reshaped = rc['xs.reshapeScatter']
        self._numGroups = None
        self.groups = None
        self.microGroups = None
        self._numMicroGroups = None

    @property
    def reshaped(self):
        return self.__reshaped

    @property
    def numGroups(self):
        if self._numGroups is None and self.groups is not None:
            self._numGroups = self.groups.size - 1
        return self._numGroups

    @property
    def numMicroGroups(self):
        if self._numMicroGroups is None and self.microGroups is not None:
            self._numMicroGroups = self.microGroups.size - 1
        return self._numMicroGroups 

    def __str__(self):
        extras = []
        if self.bu is not None:
            extras.append('burnup: {:5.3f} MWd/kgu'.format(self.bu))
        if self.step:
            extras.append('step: {}'.format(self.step))
        if self.day is not None:
            extras.append('{:5.3f} days'.format(self.day))
        if extras:
            extras = ': ' + ', '.join(extras)
        return '<{} {}{}>'.format(self.__class__.__name__, self.name,
                                  extras or '')
    
    def addData(self, variableName, variableValue, uncertainty=False):
        r"""
        Sets the value of the variable and, optionally, the associate s.d.

        .. versionadded:: 0.5.0

            Reshapes scattering matrices according to setting 
            ``xs.reshapeScatter``. Matrices are of the form
            :math:`S[i, j]=\Sigma_{s,i\rightarrow j}`

        .. warning::

            This method will overwrite data for variables that already exist

        Parameters
        ----------
        variableName: str
            Variable Name
        variableValue:
            Variable Value
        uncertainty: bool
            Set to ``True`` if this data is an uncertainty 

        Raises
        ------
        TypeError
            If the uncertainty flag is not boolean

        """
        if not isinstance(uncertainty, bool):
            raise TypeError('The variable uncertainty has type {}, '
                            'should be boolean.'.format(type(uncertainty)))
        if not isinstance(variableValue, ndarray):
            debug("Converting {} from {} to array".format(
                variableName, type(variableValue)))
            variableValue = array(variableValue)
        if variableName in HOMOG_VAR_TO_ATTR:
            value = variableValue if variableValue.size > 1 else variableValue[0]
            setattr(self, HOMOG_VAR_TO_ATTR[variableName], value)
            return
        ng = self.numGroups
        if self.__reshaped and variableName in SCATTER_MATS:
            if ng is None:
                info("Number of groups is unknown at this time. "
                        "Will not reshape variable {}"
                        .format(variableName))
            else:
                variableValue = variableValue.reshape(ng, ng)
        
        variableName = convertVariableName(variableName)

        # 2. Pointer to the proper dictionary
        setter = self._lookup(variableName, uncertainty)
        # 3. Check if variable is already present. Then set the variable.
        if variableName in setter:
            warning("The variable {} will be overwritten".format(variableName))
        setter[variableName] = variableValue

    def get(self, variableName, uncertainty=False):
        """
        Gets the value of the variable VariableName from the dictionaries

        Parameters
        ----------
        variableName: str
            Variable Name
        uncertainty:   bool
            Boolean Variable- set to True in order to retrieve the
            uncertainty associated to the expected values

        Returns
        -------
        x:
            Variable Value
        dx:
            Associated uncertainty if ``uncertainty``

        Raises
        ------
        TypeError
            If the uncertainty flag is not boolean
        KeyError
            If the variable requested is not stored on the
            object

        """
        # 1. Check the input values
        if not isinstance(uncertainty, bool):
            raise TypeError('The variable uncertainty has type %s.\n ...'
                            'It should be boolean.', type(uncertainty))
        # 2. Pointer to the proper dictionary
        setter = self._lookup(variableName, False)
        if variableName not in setter:
            raise KeyError(
                "Variable {} absent from expected value dictionary".format(
                    variableName))
        x = setter.get(variableName)
        # 3. Return the value of the variable
        if not uncertainty:
            return x
        setter = self._lookup(variableName, True)
        if variableName not in setter:
            raise KeyError(
                "Variable {} absent from uncertainty dictionary".format(
                    variableName))
        dx = setter.get(variableName)
        return x, dx

    def _lookup(self, variableName, uncertainty):
        if 'inf' == variableName[:3]:
            if not uncertainty:
                return self.infExp
            return self.infUnc
        elif "b1" ==  variableName[:2]:
            if not uncertainty:
                return self.b1Exp
            return self.b1Unc
<<<<<<< HEAD
        return self.gcUnc if uncertainty else self.gc
=======
        else:
            return self.metadata

    def __bool__(self):
        """Return True if data is stored on the object."""
        attrs = {"infExp", "infUnc", "b1Exp", "b1Unc", "metadata"}
        for key in attrs:
            if getattr(self, key):
                return True
        return False

    __nonzero__ = __bool__

    hasData = __bool__
>>>>>>> df4b9304

class DetectorBase(NamedObject):
    """
    Base class for classes that store detector data

    Parameters
    ----------
    {params:s}

    Attributes
    ----------
    {attrs:s}
    """

    baseParams = """name: str
        Name of this detector"""
    baseAttrs = """grids: dict
        Dictionary with additional data describing energy grids or mesh points
    tallies: None or numpy.array
        Reshaped tally data to correspond to the bins used
    errors: None or numpy.array
        Reshaped relative error data corresponding to bins used
    scores: None or numpy.array
        Reshaped array of tally scores. SERPENT 1 only
    indexes: None or OrderedDict
        Collection of unique indexes for each requested bin"""
    __doc__ = __doc__.format(params=baseParams, attrs=baseAttrs)

    def __init__(self, name):
        NamedObject.__init__(self, name)
        self.tallies = None
        self.errors = None
        self.scores = None
        self.grids = {}
        self.indexes = None
        self._map = None

    def _isReshaped(self):
        raise NotImplementedError

    def slice(self, fixed, data='tallies'):
        """
        Return a view of the reshaped array where certain axes are fixed

        Parameters
        ----------
        fixed: dict
            dictionary to aid in the restriction on the multidimensional
            array. Keys correspond to the various grids present in
            ``indexes`` while the values are used to
        data: {'tallies', 'errors', 'scores'}
            Which data set to slice

        Returns
        -------
        numpy.array
            View into the respective data where certain dimensions
            have been removed

        Raises
        ------
        SerpentToolsException
            If the data has not been reshaped or is None [e.g. scores]
        KeyError
            If the data set to slice not in the allowed selection

        """
        if not self._isReshaped():
            raise SerpentToolsException(
                'Slicing requires detector to be reshaped')
        if data not in self._map:
            raise KeyError(
                'Data argument {} not in allowed options'
                '\n{}'.format(data, ', '.join(self._map.keys())))
        work = self._map[data]
        if work is None:
            raise SerpentToolsException(
                '{} data for detector {} is None. '
                'Cannot perform slicing'.format(data, self.name))
        if not fixed:
            return work
        return work[self._getSlices(fixed)]

    def _getSlices(self, fixed):
        """
        Return a list of slice operators for each axis in reshaped data

        Parameters
        ----------
        fixed: dict
            Dictionary where keys are strings pointing to dimensions in
        """
        fixed = fixed if fixed is not None else {}
        keys = set(fixed.keys())
        slices = []
        for key in self.indexes:
            if key in keys:
                slices.append(fixed[key])
                keys.remove(key)
            else:
                slices.append(slice(0, len(self.indexes[key])))
        if any(keys):
            warning(
                'Could not find arguments in index that match the following'
                ' requested slice keys: {}'.format(', '.join(keys)))
        return slices
    
    @magicPlotDocDecorator
    def spectrumPlot(self, fixed=None, ax=None, normalize=True, xlabel=None,
                     ylabel=None, steps=True, logx=True, logy=False, loglog=False, 
                     sigma=3, labels=None, **kwargs):
        """
        Quick plot of the detector value as a function of energy.

        Parameters
        ----------
        fixed: None or dict
            Dictionary controlling the reduction in data
        {ax}
        normalize: bool
            Normalize quantities per unit lethargy
        {xlabel}
        {ylabel}
        steps: bool
            Plot tally as constant inside bin
        {logx}
        {logy}
        {loglog}
        {sigma}
        {labels}
        {kwargs} :py:func:`matplotlib.pyplot.plot` or 
            :py:func:`matplotlib.pyplot.errorbar`

        Returns
        -------
        {rax}

        Raises
        ------
        SerpentToolsException
            if number of rows in data not equal to
            number of energy groups

        See Also
        --------
        :py:meth:`~serpentTools.objects.containers.DetectorBase.slice`
        """
        slicedTallies = self.slice(fixed, 'tallies').copy()
        if len(slicedTallies.shape) > 2:
            raise SerpentToolsException(
                'Sliced data cannot exceed 2-D for spectrum plot, not '
                '{}'.format(slicedTallies.shape)
            )
        elif len(slicedTallies.shape) == 1:
            slicedTallies = slicedTallies.reshape(slicedTallies.size, 1)
        lowerE = self.grids['E'][:, 0]
        if normalize:
            lethBins = log(
                divide(self.grids['E'][:, -1], lowerE))
            for indx in range(slicedTallies.shape[1]):
                scratch = divide(slicedTallies[:, indx], lethBins)
                slicedTallies[:, indx] = scratch / scratch.max() 
        
        if steps:
            if 'drawstyle' in kwargs:
                debug('Defaulting to drawstyle specified in kwargs as {}'
                      .format(kwargs['drawstyle']))
            else:
                kwargs['drawstyle'] = 'steps-post'
        
        if sigma:
            slicedErrors = sigma * self.slice(fixed, 'errors').copy()
            slicedErrors = slicedErrors.reshape(slicedTallies.shape) * slicedTallies
        else:
            slicedErrors = None
        ax = plot(lowerE, slicedTallies, ax=ax, labels=labels, yerr=slicedErrors, **kwargs)     
        if loglog or logx:
            ax.set_xscale('log')
        if loglog or logy:
            ax.set_yscale('log')
        ax.set_xlabel(xlabel or 'Energy [MeV]')
        ylabel = ylabel or 'Tally data' + (' normalized per unit lethargy'
                                             if normalize else '')
        ax.set_ylabel(ylabel)

        return ax
    
    @magicPlotDocDecorator
    def plot(self, xdim=None, what='tallies', sigma=None, fixed=None, ax=None,
             xlabel=None, ylabel=None, steps=False, labels=None, 
             logx=False, logy=False, loglog=False, **kwargs):
        """
        Simple plot routine for 1- or 2-D data

        Parameters
        ----------
        xdim: None or str
            If not None, use the array under this key in ``indexes`` as
            the x axis
        what: {'tallies', 'errors', 'scores'}
            Primary data to plot
        {sigma}
        fixed: None or dict
            Dictionary controlling the reduction in data down to one dimension
        {ax}
        {xlabel} If ``xdim`` is given and ``xlabel`` is ``None``, then 
            ``xdim`` will be applied to the x-axis.
        {ylabel}
        steps: bool
            If true, plot the data as constant inside the respective bins.
            Sets ``drawstyle`` to be ``steps-post`` unless ``drawstyle``
            given in ``kwargs``
        {labels}
        {logx}
        {logy}
        {loglog}
        {kwargs} :py:func:`~matplotlib.pyplot.plot` or
            :py:func:`~matplotlib.pyplot.errorbar` function.

        Returns
        -------
        {rax}

        Raises
        ------
        SerpentToolsException
            If data contains more than 2 dimensions

        See Also
        --------
        * :py:meth:`~serpentTools.objects.containers.Detector.slice`
        * :py:meth:`~serpentTools.objects.containers.DetectorBase.spectrumPlot`
           better options for plotting energy spectra
        """

        data = self.slice(fixed, what)
        if len(data.shape) > 2:
            raise SerpentToolsException(
                'Data must be constrained to 1- or 2-D, not {}'.format(data.shape))
        elif len(data.shape) == 1:
            data = data.reshape(data.size, 1)

        if sigma:
            if what != 'errors':
                yerr = self.slice(fixed, 'errors').reshape(data.shape) * data * sigma
            else:
                warning(
                    'Will not plot error bars on the error plot. Data to be '
                    'plotted: {}.  Sigma: {}'.format(what, sigma))
                yerr = None
        else: 
           yerr = None

        xdata, autoX = self._getPlotXData(xdim, data)
        xlabel = xlabel or autoX
        ylabel = ylabel or "Tally data" 
        ax = ax or pyplot.axes()
        
        if steps:
            if 'drawstyle' in kwargs:
                debug('Defaulting to drawstyle specified in kwargs as {}'
                      .format(kwargs['drawstyle']))
            else:
                kwargs['drawstyle'] = 'steps-post'
        ax = plot(xdata, data, ax, labels, yerr,**kwargs)
        
        ax.set_xlabel(xlabel)
        ax.set_ylabel(ylabel)
        if loglog or logx:
            ax.set_xscale('log')
        if loglog or logy:
            ax.set_yscale('log')
        return ax

    @magicPlotDocDecorator
    def meshPlot(self, xdim, ydim, what='tallies', fixed=None, ax=None,
                 cmap=None, logColor=False, xlabel=None, ylabel=None, 
                 logx=False, logy=False, loglog=False, **kwargs):
        """
        Plot tally data as a function of two mesh dimensions

        Parameters
        ----------
        xdim: str
            Primary dimension - will correspond to x-axis on plot
        ydim: str
            Secondary dimension - will correspond to y-axis on plot
        what: {'tallies', 'errors', 'scores'}
            Color meshes from tally data, uncertainties, or scores
        fixed: None or dict
            Dictionary controlling the reduction in data down to one dimension
        {ax}
        {cmap}
        logColor: bool
            If true, apply a logarithmic coloring to the data positive 
            data
        {xlabel}
        {ylabel}
        {logx}
        {logy}
        {loglog}
        {kwargs} :py:func:`~matplotlib.pyplot.pcolormesh`

        Returns
        -------
        {rax}

        Raises
        ------
        SerpentToolsException
            If data to be plotted, with or without constraints, is not 1D
        KeyError
            If the data set by ``what`` not in the allowed selection
        ValueError
            If the data contains negative quantities and ``logColor`` is
            ``True``

        See Also
        --------
        * :py:meth:`~serpentTools.objects.containers.DetectorBase.slice`
        * :py:func:`matplotlib.pyplot.pcolormesh`
        * :py:func:`~serpentTools.plot.cartMeshPlot`
        """
        if fixed:
            for qty, name in zip((xdim, ydim), ('x', 'y')):
                if qty in fixed:
                    raise SerpentToolsException(
                        'Requested {} dimension {} is one of the axis to be constrained. '
                        .format(name, qty))

        data = self.slice(fixed, what)
        dShape = data.shape
        if len(dShape) != 2:
            raise SerpentToolsException(
                'Data must be 2D for mesh plot, currently is {}.\nConstraints:'
                '{}'.format(dShape, fixed)
            )
        xgrid = self._getGrid(xdim)
        ygrid = self._getGrid(ydim)
        if data.shape != (ygrid.size - 1, xgrid.size - 1):
            data = data.T

        ax = cartMeshPlot(data, xgrid, ygrid, ax, cmap, logColor, **kwargs)
        ax.set_xlabel(xlabel or xdim)
        ax.set_ylabel(ylabel or ydim)
        if loglog or logx:
            ax.set_xscale('log')
        if loglog or logy:
            ax.set_yscale('log')
        return ax

    def _getGrid(self, qty):
        grids = self._inGridsAs(qty)
        if grids is not None:
            lowBounds = grids[:, 0]
            return hstack((lowBounds, grids[-1, 1]))
        if qty not in self.indexes:
            raise KeyError("No index {} found on detector. Bin indexes: {}"
                           .format(qty, ', '.join(self.indexes.keys())))
        bins = self.indexes[qty]
        return hstack((bins, len(bins)))

    def _dimInGrids(self, key):
        return key[0].upper() in self.grids

    def _inGridsAs(self, qty):
        if self._dimInGrids(qty):
            return self.grids[qty[0].upper()]
        return None

    def _getPlotXData(self, qty, ydata):
        fallback = arange(len(ydata)), 'Bin Index'
        if qty is None:
            return fallback
        xdata = self._inGridsAs(qty)
        if xdata is not None:
            return xdata[:, 0], qty
        if qty in self.indexes:
            return self.indexes[qty], qty
        return fallback


class Detector(DetectorBase):
    """
    Class that stores detector data from a single detector file

    Parameters
    ----------
    {params:s}

    Attributes
    ----------
    bins: numpy.ndarray
        Tally data directly from SERPENT file
    {attrs:s}
    """
    __doc__ = __doc__.format(params=DetectorBase.baseParams,
                             attrs=DetectorBase.baseAttrs)

    def __init__(self, name):
        DetectorBase.__init__(self, name)
        self.bins = None
        self.__reshaped = False

    def _isReshaped(self):
        return self.__reshaped

    def addTallyData(self, bins):
        """Add tally data to this detector"""
        self.__reshaped = False
        self.bins = bins
        self.reshape()

    def reshape(self):
        """
        Reshape the tally data into a multidimensional array

        This method reshapes the tally and uncertainty data into arrays
        where the array axes correspond to specific bin types.
        If a detector was set up to tally two group flux in a 5 x 5
        xy mesh, then the resulting tally data would be in a 50 x 12/13
        matrix in the original ``detN.m`` file.
        The tally data and relative error would be rebroadcasted into
        2 x 5 x 5 arrays, and the indexing information is stored in
        ``self.indexes``

        Returns
        -------
        shape: list
            Dimensionality of the resulting array

        Raises
        ------
        SerpentToolsException:
            If the bin data has not been loaded
        """
        if self.bins is None:
            raise SerpentToolsException('Tally data for detector {} has not '
                                        'been loaded'.format(self.name))
        if self.__reshaped:
            warning('Data has already been reshaped')
            return
        debug('Starting to sort tally data...')
        shape = []
        self.indexes = OrderedDict()
        for index, indexName in enumerate(DET_COLS):
            if 0 < index < 10:
                uniqueVals = unique(self.bins[:, index])
                if len(uniqueVals) > 1:
                    self.indexes[indexName] = array(uniqueVals, dtype=int) - 1
                    shape.append(len(uniqueVals))
        self.tallies = self.bins[:, 10].reshape(shape)
        self.errors = self.bins[:, 11].reshape(shape)
        if self.bins.shape[1] == 13:
            self.scores = self.bins[:, 12].reshape(shape)
        self._map = {'tallies': self.tallies, 'errors': self.errors,
                     'scores': self.scores}
        debug('Done')
        self.__reshaped = True
        return shape


class BranchContainer(object):
    """
    Class that stores data for a single branch.

    The :py:class:`~serpentTools.parsers.branching.BranchingReader` stores
    branch variables and branched group constant data inside these
    container objects. These are used in turn to create
    :py:class:`~serpentTools.objects.containers.HomogUniv` objects for storing
    group constant data.

    Parameters
    ----------
    filePath: str
        Path to input file from which this container was connected
    branchID: int
        Index for the run for this branch
    branchNames: tuple
        Name of branches provided for this universe
    stateData: dict
        key: value pairs for branch variables

    Attributes
    ----------
    stateData: dict
        Name: value pairs for the variables defined on each
        branch card
    universes: dict
        Dictionary storing the homogenized universe objects.
        Keys are tuples of
        ``(universeID, burnup, burnIndex)``
    """
    __mismatchedBurnup = ("Was not expecting a {} value of burnup. "
                          "Expect burnup in units of {}")

    def __init__(self, filePath, branchID, branchNames, stateData):
        self.filePath = filePath
        self.branchID = branchID
        self.stateData = stateData
        self.universes = {}
        self.branchNames = branchNames
        self.__orderedUniverses = None
        self.__keys = set()
        self.__hasDays = None

    def __str__(self):
        return '<BranchContainer for {} from {}>'.format(
            ', '.join(self.branchNames), self.filePath)

    def __contains__(self, item):
        return item in self.__keys or item in self.stateData

    @property
    def orderedUniv(self):
        """Universe keys sorted by ID and by burnup"""
        if not any(self.universes):
            raise SerpentToolsException(
                'No universes stored on branch {}'.format(str(self))
            )
        if self.__orderedUniverses is None:
            self.__orderedUniverses = tuple(sorted(
                self.__keys, key=lambda tpl: (tpl[0], tpl[2])
            ))
        return self.__orderedUniverses

    def addUniverse(self, univID, burnup=0, burnIndex=0, burnDays=0):
        """
        Add a universe to this branch.

        Data for the universes are produced at specific points in time.
        The additional arguments help track of when the data for this
        universe were created.
        A negative value of ``burnup`` indicates the units on burnup are
        really ``days``. Therefore, the value of ``burnDays`` and ``burnup``
        will be swapped.

        .. warning::

            This method will overwrite data for universes that already exist

        Parameters
        ----------
        univID: int or str
            Identifier for this universe
        burnup: float or int
            Value of burnup [MWd/kgU]. A negative value here indicates
            the value is really in units of days.
        burnIndex: int
            Point in the depletion schedule
        burnDays: int or float
            Point in time

        Returns
        -------
        serpentTools.objects.containers.HomogUniv
            Empty new universe

        """
        if self.__hasDays is None and burnup:
            self.__hasDays = burnup < 0
        if burnup < 0:
            if not self.__hasDays:
                raise SerpentToolsException(self.__mismatchedBurnup.format(
                    'negative', 'MWd/kgU'))
            burnup, burnDays = None if burnup else 0, - burnup
        else:
            if self.__hasDays and not burnDays:
                raise SerpentToolsException(self.__mismatchedBurnup.format(
                    'positive', 'days'))
            burnDays = None if burnup else 0
        newUniv = HomogUniv(univID, burnup, burnIndex, burnDays)
        key = (univID, burnup or burnDays, burnIndex)
        if key in self.__keys:
            warning('Overwriting existing universe {} in {}'
                    .format(key, str(self)))
        else:
            self.__keys.add(key)
        self.universes[key] = newUniv
        return newUniv

    def getUniv(self, univID, burnup=None, index=None):
        """
        Return a specific universe given the ID and time of interest

        If burnup and index are given, burnup is used to search

        Parameters
        ----------
        univID: int
            Unique ID for the desired universe
        burnup: float or int
            Burnup [MWd/kgU] of the desired universe
        index: int
            Point of interest in the burnup index

        Returns
        -------
        :py:class:`~serpentTools.objects.containers.HomogUniv`
            Requested universe

        Raises
        ------
        KeyError:
            If the requested universe could not be found
        SerpentToolsException:
            If neither burnup nor index are given
        """
        if burnup is None and index is None:
            raise SerpentToolsException('Burnup or index are required inputs')
        searchIndex = 2 if index is not None else 1 
        searchValue = index if index is not None else burnup
        for key in self.__keys:
            if key[0] == univID and key[searchIndex] == searchValue:
                debug('Found universe that matches with keys {}'
                      .format(key))
                return self.universes[key]
        searchName = 'burnup' + ('' if index is None else ' index')
        raise KeyError(
            'Could not find a universe that matched requested universe {} and '
            '{} {}'.format(univID, searchName, searchValue))

    @property
    def hasDays(self):
        """Returns True if the burnups in the file are in units of days"""
        if self.__hasDays is None:
            raise AttributeError("Need to load at least one universe with "
                                 "non-zero burnup first.""")
        return self.__hasDays<|MERGE_RESOLUTION|>--- conflicted
+++ resolved
@@ -279,11 +279,7 @@
             if not uncertainty:
                 return self.b1Exp
             return self.b1Unc
-<<<<<<< HEAD
         return self.gcUnc if uncertainty else self.gc
-=======
-        else:
-            return self.metadata
 
     def __bool__(self):
         """Return True if data is stored on the object."""
@@ -296,7 +292,6 @@
     __nonzero__ = __bool__
 
     hasData = __bool__
->>>>>>> df4b9304
 
 class DetectorBase(NamedObject):
     """
