"""
Custom-built containers for storing data from serpent outputs

Contents
--------
* :py:class:`~serpentTools.objects.containers.HomogUniv`
* :py:class:`~serpentTools.objects.containers.BranchContainer`

"""
from re import compile
from itertools import product

from six import iteritems
from matplotlib import pyplot
from numpy import array, arange, hstack, ndarray, zeros_like

from serpentTools.settings import rc
<<<<<<< HEAD
from serpentTools.plot import (cartMeshPlot, plot, magicPlotDocDecorator,
                               formatPlot)
from serpentTools.objects.base import NamedObject, DetectorBase, BaseObject
=======
from serpentTools.plot import magicPlotDocDecorator, formatPlot
from serpentTools.objects.base import NamedObject
>>>>>>> ce9df614
from serpentTools.utils import convertVariableName
from serpentTools.messages import warning, SerpentToolsException, debug, info

SCATTER_MATS = set()
SCATTER_ORDERS = 8

for xsSpectrum, xsType in product({'INF', 'B1'},
                                  {'S', 'SP'}):
    SCATTER_MATS.update({'{}_{}{}'.format(xsSpectrum, xsType, xx)
                        for xx in range(SCATTER_ORDERS)})

HOMOG_VAR_TO_ATTR = {
    'MICRO_E': 'microGroups', 'MICRO_NG': 'numMicroGroups',
    'MACRO_E': 'groups', 'MACRO_NG': 'numGroups'}

__all__ = ('HomogUniv', 'BranchContainer', 'SCATTER_MATS', 'SCATTER_ORDERS')


CRIT_RE = compile('K[EI][NF]F')


def isNonNeg(value):
    """Return true if a value is None or non-negative"""
    if value is None:
        return True
    return value >= 0


class HomogUniv(NamedObject):
    """
    Class for storing homogenized universe specifications and retrieving them

    Parameters
    ----------
    name: str
        name of the universe
    bu: float
        burnup value
    step: float
        temporal step
    day: float
        depletion day

    Attributes
    ----------
    name: str
        name of the universe
    bu: float or int
        non-negative burnup value
    step: int
        temporal step
    day: float or int
        non-negative depletion day
    infExp: dict
        Expected values for infinite medium group constants
    infUnc: dict
        Relative uncertainties for infinite medium group constants
    b1Exp: dict
        Expected values for leakage corrected group constants
    b1Unc: dict
        Relative uncertainties for leakage-corrected group constants
    gc: dict
        Expected values for group constants that do not fit
        the ``INF_`` nor ``B1_`` pattern
    gcUnc: dict
        Relative uncertainties for group constants that do not fit
        the ``INF_`` nor ``B1_`` pattern
    reshaped: bool
        ``True`` if scattering matrices have been reshaped to square
        matrices. Otherwise, these matrices are stored as vectors.
    groups: None or :py:class:`numpy.array`
        Group boundaries from highest to lowest
    numGroups: None or int
        Number of energy groups bounded by ``groups``
    microGroups: None or :py:class:`numpy.array`
        Micro group structure used to produce group constants.
        Listed from lowest to highest

    Raises
    ------
    SerpentToolsException:
        If a negative value of burnup, step, or burnup days is passed

    """

    def __init__(self, name, bu, step, day):
        if not all(isNonNeg(xx) for xx in (bu, step, day)):
            tail = ['{}: {}'.format(name, val)
                for name, val in zip(('burnup', 'index', 'days'),
                                               (bu, step, day))]
            raise SerpentToolsException(
                "Will not create universe with negative burnup\n{}"
                .format(', '.join(tail)))
        NamedObject.__init__(self, name)
        if step is not None and step == 0:  
            bu = bu if bu is not None else 0.0
            day = day if day is not None else 0.0
        self.bu = bu
        self.step = step
        self.day = day
        # Dictionaries:
        self.b1Exp = {}
        self.infExp = {}
        self.b1Unc = {}
        self.infUnc = {}
        self.gc = {}
        self.gcUnc = {}
        self.__reshaped = rc['xs.reshapeScatter']
        self._numGroups = None
        self.groups = None
        self.microGroups = None
        self._numMicroGroups = None

    @property
    def reshaped(self):
        return self.__reshaped

    @property
    def numGroups(self):
        if self._numGroups is None and self.groups is not None:
            self._numGroups = self.groups.size - 1
        return self._numGroups

    @numGroups.setter
    def numGroups(self, value):
        value = value if isinstance(value, int) else int(value)
        self._numGroups = value

    @property
    def numMicroGroups(self):
        if self._numMicroGroups is None and self.microGroups is not None:
            self._numMicroGroups = self.microGroups.size - 1
        return self._numMicroGroups 

    @numMicroGroups.setter
    def numMicroGroups(self, value):
        value = value if isinstance(value, int) else int(value)
        self._numMicroGroups = value

    def __str__(self):
        extras = []
        if self.bu is not None:
            extras.append('burnup: {:5.3f} MWd/kgu'.format(self.bu))
        if self.step:
            extras.append('step: {}'.format(self.step))
        if self.day is not None:
            extras.append('{:5.3f} days'.format(self.day))
        if extras:
            extras = ': ' + ', '.join(extras)
        return '<{} {}{}>'.format(self.__class__.__name__, self.name,
                                  extras or '')
    
    def addData(self, variableName, variableValue, uncertainty=False):
        r"""
        Sets the value of the variable and, optionally, the associate s.d.

        .. versionadded:: 0.5.0

            Reshapes scattering matrices according to setting 
            ``xs.reshapeScatter``. Matrices are of the form
            :math:`S[i, j]=\Sigma_{s,i\rightarrow j}`

        .. warning::

            This method will overwrite data for variables that already exist

        Parameters
        ----------
        variableName: str
            Variable Name
        variableValue:
            Variable Value
        uncertainty: bool
            Set to ``True`` if this data is an uncertainty 

        Raises
        ------
        TypeError
            If the uncertainty flag is not boolean

        """
        if not isinstance(uncertainty, bool):
            raise TypeError('The variable uncertainty has type {}, '
                            'should be boolean.'.format(type(uncertainty)))
        
        value = self._cleanData(variableName, variableValue)
        if variableName in HOMOG_VAR_TO_ATTR:
            value = value if variableValue.size > 1 else value[0]
            setattr(self, HOMOG_VAR_TO_ATTR[variableName], value)
            return

        name = convertVariableName(variableName)
        # 2. Pointer to the proper dictionary
        setter = self._lookup(name, uncertainty)
        # 3. Check if variable is already present. Then set the variable.
        if name in setter:
            warning("The variable {} will be overwritten".format(name))
        setter[name] = value

    def _cleanData(self, name, value):
        """
        Return the new value to be stored after some cleaning.

        Makes sure all vectors, everything but keff/kinf data, are
        converted to numpy arrays. Reshapes scattering matrices
        if number of groups is known and ``xs.reshapeScatter``
        """
        if not isinstance(value, ndarray):
            value = array(value)
        if CRIT_RE.search(name):
            return value[0]
        ng = self.numGroups
        if self.__reshaped and name in SCATTER_MATS:
            if ng is None:
                info("Number of groups is unknown at this time. "
                        "Will not reshape variable {}"
                        .format(name))
            else:
                value = value.reshape(ng, ng, order="F")
        return value
        
    def get(self, variableName, uncertainty=False):
        """
        Gets the value of the variable VariableName from the dictionaries

        Parameters
        ----------
        variableName: str
            Variable Name
        uncertainty:   bool
            Boolean Variable- set to True in order to retrieve the
            uncertainty associated to the expected values

        Returns
        -------
        x:
            Variable Value
        dx:
            Associated uncertainty if ``uncertainty``

        Raises
        ------
        TypeError
            If the uncertainty flag is not boolean
        KeyError
            If the variable requested is not stored on the
            object

        """
        # 1. Check the input values
        if not isinstance(uncertainty, bool):
            raise TypeError('The variable uncertainty has type %s.\n ...'
                            'It should be boolean.', type(uncertainty))
        # 2. Pointer to the proper dictionary
        setter = self._lookup(variableName, False)
        if variableName not in setter:
            raise KeyError(
                "Variable {} absent from expected value dictionary".format(
                    variableName))
        x = setter.get(variableName)
        # 3. Return the value of the variable
        if not uncertainty:
            return x
        setter = self._lookup(variableName, True)
        if variableName not in setter:
            raise KeyError(
                "Variable {} absent from uncertainty dictionary".format(
                    variableName))
        dx = setter.get(variableName)
        return x, dx

    def _lookup(self, variableName, uncertainty):
        if 'inf' == variableName[:3]:
            if not uncertainty:
                return self.infExp
            return self.infUnc
        elif "b1" ==  variableName[:2]:
            if not uncertainty:
                return self.b1Exp
            return self.b1Unc
        return self.gcUnc if uncertainty else self.gc
    
    @magicPlotDocDecorator
    def plot(self, qtys, limitE=True, ax=None, logx=True, logy=True, 
             loglog=None, sigma=3, xlabel=None, ylabel=None, legend=None,
             ncol=1, steps=True, labelFmt=None, labels=None):
        """
        Plot homogenized data as a function of energy.

        Parameters
        ----------
        qtys: str or iterable
            Plot this or these value against energy. 
        limitE: bool
            If given, set the maximum energy value to be 
            that of the micro group structure. By default, 
            SERPENT macro group structures can reach
            1E37, leading for a very large tail on the plots.
        {ax}
        {labels}
        {logx}
        {logy}
        {loglog}
        {sigma}
        {xlabel}
        {ylabel}
        {legend}
        {ncol}
        steps: bool
            If ``True``, plot values as constant within 
            energy bins.
        {univLabelFmt}

        Returns
        -------
        {rax}

        See Also
        --------
        * :py:meth:`serpentTools.objects.containers.HomogUniv.get`

        """
        qtys = [qtys, ] if isinstance(qtys, str) else qtys
        ax = ax or pyplot.axes()
        onlyXS = True
        sigma = max(0, int(sigma))
        drawstyle = 'steps-post' if steps else None
        limitE = limitE and (self.groups is not None 
                             and self.microGroups is not None)
        macroBins = self.numGroups + 1 if self.numGroups is not None else None
        microBins = (self.numMicroGroups + 1 
                     if self.numMicroGroups is not None else None)
        labelFmt = labelFmt or "{k}"
        if limitE:
            eneCap = min(self.microGroups.max(), self.groups.max())
        
        if isinstance(labels, str):
            labels = [labels, ]
        if labels is None:
            labels = [labelFmt, ] * len(qtys)
        else:
            if len(labels) != len(qtys):
                raise IndexError(
                    "Need equal number of labels for plot quantities. "
                    "Given {} expected: {}".format(len(labels), len(qtys)))
        for key, label in zip(qtys, labels):
            valD = self._lookup(key, False)
            if key not in valD:
                warning("{} not found on object. Will not plot."
                        .format(key))
                continue
            yVals = valD[key]
            if len(yVals.shape) != 1 and 1 not in yVals.shape:
                warning("Data for {} is not 1D. Will not plot"
                        .format(key))
                continue
            uncD = self._lookup(key, True)
            yUncs = uncD.get(key, zeros_like(yVals))

            if 'Flx' in key:
                onlyXS = False
            yVals = hstack((yVals, yVals[-1]))
            nbins = yVals.size
            yUncs = hstack((yUncs, yUncs[-1])) * yVals * sigma
            xdata = self.__getEGrid(nbins, macroBins, microBins)
            if limitE:
                xdata = xdata.copy()
                xdata[xdata.argmax()] = eneCap
            label = self.__formatLabel(label, key)
            ax.errorbar(xdata, yVals, yerr=yUncs, label=label, 
                        drawstyle=drawstyle)

        if ylabel is None:
            ylabel, yUnits = (("Cross Section", "[cm$^{-1}$]") if onlyXS 
                      else ("Group Constant", ""))
            sigStr = r" $\pm{}\sigma$".format(sigma) if sigma else ""
            ylabel = ' '.join((ylabel, sigStr, yUnits))

        if legend is None:
            legend = len(qtys) > 1
        if loglog is not None:
            logx = logy = loglog
        formatPlot(ax, logx=logx, logy=logy, ncol=ncol,
                   legend=legend, xlabel=xlabel or "Energy [MeV]",
                   ylabel=ylabel)
        return ax

    def __getEGrid(self, nbins, macroBins, microBins):
        """Attempt to obtian the correct energy group for plotting."""
        if macroBins is not None and nbins == macroBins:
            return self.groups
        if microBins is not None and nbins == microBins:
            return self.microGroups
        return arange(nbins)

    def __formatLabel(self, label, key):
        mapping = {
            "{k}": key, "{u}": self.name, "{i}": self.step,
            "{b}": self.bu, "{d}": self.day
            }
        for lookF, value in iteritems(mapping):
            label = label.replace(lookF, str(value))
        return label

    def __bool__(self):
        """Return True if data is stored on the object."""
        attrs = {"infExp", "infUnc", "b1Exp", "b1Unc", "gc", "gcUnc",
                 "groups", "microGroups"}
        for key in attrs:
            value = getattr(self, key)
            if isinstance(value, dict) and value:
                return True
            if isinstance(value, ndarray) and value.any():
                return True
            if value:
                return True
        return False

    __nonzero__ = __bool__

    hasData = __bool__


<<<<<<< HEAD
class Detector(DetectorBase):
    """
    Class that stores detector data from a single detector file

    Parameters
    ----------
    {params:s}

    Attributes
    ----------
    bins: numpy.ndarray
        Tally data directly from SERPENT file
    {attrs:s}
    """
    __doc__ = __doc__.format(params=DetectorBase.baseParams,
                             attrs=DetectorBase.baseAttrs)

    def __init__(self, name):
        DetectorBase.__init__(self, name)
        self.bins = None
        self.__reshaped = False

    def _isReshaped(self):
        return self.__reshaped

    def addTallyData(self, bins):
        """Add tally data to this detector"""
        self.__reshaped = False
        self.bins = bins
        self.reshape()

    def reshape(self):
        """
        Reshape the tally data into a multidimensional array

        This method reshapes the tally and uncertainty data into arrays
        where the array axes correspond to specific bin types.
        If a detector was set up to tally two group flux in a 5 x 5
        xy mesh, then the resulting tally data would be in a 50 x 12/13
        matrix in the original ``detN.m`` file.
        The tally data and relative error would be rebroadcasted into
        2 x 5 x 5 arrays, and the indexing information is stored in
        ``self.indexes``

        Returns
        -------
        shape: list
            Dimensionality of the resulting array

        Raises
        ------
        SerpentToolsException:
            If the bin data has not been loaded
        """
        if self.bins is None:
            raise SerpentToolsException('Tally data for detector {} has not '
                                        'been loaded'.format(self.name))
        if self.__reshaped:
            warning('Data has already been reshaped')
            return
        debug('Starting to sort tally data...')
        shape = []
        self.indexes = OrderedDict()
        for index, indexName in enumerate(DET_COLS):
            if 0 < index < 10:
                uniqueVals = unique(self.bins[:, index])
                if len(uniqueVals) > 1:
                    self.indexes[indexName] = array(uniqueVals, dtype=int) - 1
                    shape.append(len(uniqueVals))
        self.tallies = self.bins[:, 10].reshape(shape)
        self.errors = self.bins[:, 11].reshape(shape)
        if self.bins.shape[1] == 13:
            self.scores = self.bins[:, 12].reshape(shape)
        self._map = {'tallies': self.tallies, 'errors': self.errors,
                     'scores': self.scores}
        debug('Done')
        self.__reshaped = True
        return shape


class BranchContainer(BaseObject):
=======
class BranchContainer(object):
>>>>>>> ce9df614
    """
    Class that stores data for a single branch.

    The :py:class:`~serpentTools.parsers.branching.BranchingReader` stores
    branch variables and branched group constant data inside these
    container objects. These are used in turn to create
    :py:class:`~serpentTools.objects.containers.HomogUniv` objects for storing
    group constant data.

    Parameters
    ----------
    filePath: str
        Path to input file from which this container was connected
    branchID: int
        Index for the run for this branch
    branchNames: tuple
        Name of branches provided for this universe
    stateData: dict
        key: value pairs for branch variables

    Attributes
    ----------
    stateData: dict
        Name: value pairs for the variables defined on each
        branch card
    universes: dict
        Dictionary storing the homogenized universe objects.
        Keys are tuples of
        ``(universeID, burnup, burnIndex)``
    """
    __mismatchedBurnup = ("Was not expecting a {} value of burnup. "
                          "Expect burnup in units of {}")

    def __init__(self, filePath, branchID, branchNames, stateData):
        self.filePath = filePath
        self.branchID = branchID
        self.stateData = stateData
        self.universes = {}
        self.branchNames = branchNames
        self.__orderedUniverses = None
        self.__keys = set()
        self.__hasDays = None

    def __str__(self):
        return '<BranchContainer for {} from {}>'.format(
            ', '.join(self.branchNames), self.filePath)

    def __contains__(self, item):
        return item in self.__keys or item in self.stateData

    @property
    def orderedUniv(self):
        """Universe keys sorted by ID and by burnup"""
        if not any(self.universes):
            raise SerpentToolsException(
                'No universes stored on branch {}'.format(str(self))
            )
        if self.__orderedUniverses is None:
            self.__orderedUniverses = tuple(sorted(
                self.__keys, key=lambda tpl: (tpl[0], tpl[2])
            ))
        return self.__orderedUniverses

    def addUniverse(self, univID, burnup=0, burnIndex=0, burnDays=0):
        """
        Add a universe to this branch.

        Data for the universes are produced at specific points in time.
        The additional arguments help track of when the data for this
        universe were created.
        A negative value of ``burnup`` indicates the units on burnup are
        really ``days``. Therefore, the value of ``burnDays`` and ``burnup``
        will be swapped.

        .. warning::

            This method will overwrite data for universes that already exist

        Parameters
        ----------
        univID: int or str
            Identifier for this universe
        burnup: float or int
            Value of burnup [MWd/kgU]. A negative value here indicates
            the value is really in units of days.
        burnIndex: int
            Point in the depletion schedule
        burnDays: int or float
            Point in time

        Returns
        -------
        serpentTools.objects.containers.HomogUniv
            Empty new universe

        """
        if self.__hasDays is None and burnup:
            self.__hasDays = burnup < 0
        if burnup < 0:
            if not self.__hasDays:
                raise SerpentToolsException(self.__mismatchedBurnup.format(
                    'negative', 'MWd/kgU'))
            burnup, burnDays = None if burnup else 0, - burnup
        else:
            if self.__hasDays and not burnDays:
                raise SerpentToolsException(self.__mismatchedBurnup.format(
                    'positive', 'days'))
            burnDays = None if burnup else 0
        newUniv = HomogUniv(univID, burnup, burnIndex, burnDays)
        key = (univID, burnup or burnDays, burnIndex)
        if key in self.__keys:
            warning('Overwriting existing universe {} in {}'
                    .format(key, str(self)))
        else:
            self.__keys.add(key)
        self.universes[key] = newUniv
        return newUniv

    def getUniv(self, univID, burnup=None, index=None):
        """
        Return a specific universe given the ID and time of interest

        If burnup and index are given, burnup is used to search

        Parameters
        ----------
        univID: int
            Unique ID for the desired universe
        burnup: float or int
            Burnup [MWd/kgU] of the desired universe
        index: int
            Point of interest in the burnup index

        Returns
        -------
        :py:class:`~serpentTools.objects.containers.HomogUniv`
            Requested universe

        Raises
        ------
        KeyError:
            If the requested universe could not be found
        SerpentToolsException:
            If neither burnup nor index are given
        """
        if burnup is None and index is None:
            raise SerpentToolsException('Burnup or index are required inputs')
        searchIndex = 2 if index is not None else 1 
        searchValue = index if index is not None else burnup
        for key in self.__keys:
            if key[0] == univID and key[searchIndex] == searchValue:
                debug('Found universe that matches with keys {}'
                      .format(key))
                return self.universes[key]
        searchName = 'burnup' + ('' if index is None else ' index')
        raise KeyError(
            'Could not find a universe that matched requested universe {} and '
            '{} {}'.format(univID, searchName, searchValue))

    @property
    def hasDays(self):
        """Returns True if the burnups in the file are in units of days"""
        if self.__hasDays is None:
            raise AttributeError("Need to load at least one universe with "
                                 "non-zero burnup first.""")
        return self.__hasDays
<|MERGE_RESOLUTION|>--- conflicted
+++ resolved
@@ -15,14 +15,8 @@
 from numpy import array, arange, hstack, ndarray, zeros_like
 
 from serpentTools.settings import rc
-<<<<<<< HEAD
-from serpentTools.plot import (cartMeshPlot, plot, magicPlotDocDecorator,
-                               formatPlot)
-from serpentTools.objects.base import NamedObject, DetectorBase, BaseObject
-=======
 from serpentTools.plot import magicPlotDocDecorator, formatPlot
-from serpentTools.objects.base import NamedObject
->>>>>>> ce9df614
+from serpentTools.objects.base import NamedObject, BaseObject
 from serpentTools.utils import convertVariableName
 from serpentTools.messages import warning, SerpentToolsException, debug, info
 
@@ -446,91 +440,90 @@
     hasData = __bool__
 
 
-<<<<<<< HEAD
-class Detector(DetectorBase):
+class BranchContainer(BaseObject):
     """
-    Class that stores detector data from a single detector file
+    Class that stores data for a single branch.
+
+    The :py:class:`~serpentTools.parsers.branching.BranchingReader` stores
+    branch variables and branched group constant data inside these
+    container objects. These are used in turn to create
+    :py:class:`~serpentTools.objects.containers.HomogUniv` objects for storing
+    group constant data.
 
     Parameters
     ----------
-    {params:s}
+    filePath: str
+        Path to input file from which this container was connected
+    branchID: int
+        Index for the run for this branch
+    branchNames: tuple
+        Name of branches provided for this universe
+    stateData: dict
+        key: value pairs for branch variables
 
     Attributes
     ----------
-    bins: numpy.ndarray
-        Tally data directly from SERPENT file
-    {attrs:s}
+    stateData: dict
+        Name: value pairs for the variables defined on each
+        branch card
+    universes: dict
+        Dictionary storing the homogenized universe objects.
+        Keys are tuples of
+        ``(universeID, burnup, burnIndex)``
     """
-    __doc__ = __doc__.format(params=DetectorBase.baseParams,
-                             attrs=DetectorBase.baseAttrs)
-
-    def __init__(self, name):
-        DetectorBase.__init__(self, name)
-        self.bins = None
-        self.__reshaped = False
-
-    def _isReshaped(self):
-        return self.__reshaped
-
-    def addTallyData(self, bins):
-        """Add tally data to this detector"""
-        self.__reshaped = False
-        self.bins = bins
-        self.reshape()
-
-    def reshape(self):
-        """
-        Reshape the tally data into a multidimensional array
-
-        This method reshapes the tally and uncertainty data into arrays
-        where the array axes correspond to specific bin types.
-        If a detector was set up to tally two group flux in a 5 x 5
-        xy mesh, then the resulting tally data would be in a 50 x 12/13
-        matrix in the original ``detN.m`` file.
-        The tally data and relative error would be rebroadcasted into
-        2 x 5 x 5 arrays, and the indexing information is stored in
-        ``self.indexes``
-
-        Returns
-        -------
-        shape: list
-            Dimensionality of the resulting array
-
-        Raises
-        ------
-        SerpentToolsException:
-            If the bin data has not been loaded
-        """
-        if self.bins is None:
-            raise SerpentToolsException('Tally data for detector {} has not '
-                                        'been loaded'.format(self.name))
-        if self.__reshaped:
-            warning('Data has already been reshaped')
-            return
-        debug('Starting to sort tally data...')
-        shape = []
-        self.indexes = OrderedDict()
-        for index, indexName in enumerate(DET_COLS):
-            if 0 < index < 10:
-                uniqueVals = unique(self.bins[:, index])
-                if len(uniqueVals) > 1:
-                    self.indexes[indexName] = array(uniqueVals, dtype=int) - 1
-                    shape.append(len(uniqueVals))
-        self.tallies = self.bins[:, 10].reshape(shape)
-        self.errors = self.bins[:, 11].reshape(shape)
-        if self.bins.shape[1] == 13:
-            self.scores = self.bins[:, 12].reshape(shape)
-        self._map = {'tallies': self.tallies, 'errors': self.errors,
-                     'scores': self.scores}
-        debug('Done')
-        self.__reshaped = True
-        return shape
-
-
-class BranchContainer(BaseObject):
-=======
-class BranchContainer(object):
->>>>>>> ce9df614
+    __mismatchedBurnup = ("Was not expecting a {} value of burnup. "
+                          "Expect burnup in units of {}")
+
+    def __init__(self, filePath, branchID, branchNames, stateData):
+        self.filePath = filePath
+        self.branchID = branchID
+        self.stateData = stateData
+        self.universes = {}
+        self.branchNames = branchNames
+        self.__orderedUniverses = None
+        self.__keys = set()
+        self.__hasDays = None
+
+    def __str__(self):
+        return '<BranchContainer for {} from {}>'.format(
+            ', '.join(self.branchNames), self.filePath)
+
+    def __contains__(self, item):
+        return item in self.__keys or item in self.stateData
+
+    @property
+    def orderedUniv(self):
+        """Universe keys sorted by ID and by burnup"""
+        if not any(self.universes):
+            raise SerpentToolsException(
+                'No universes stored on branch {}'.format(str(self))
+            )
+        if self.__orderedUniverses is None:
+            self.__orderedUniverses = tuple(sorted(
+                self.__keys, key=lambda tpl: (tpl[0], tpl[2])
+            ))
+        return self.__orderedUniverses
+
+    def addUniverse(self, univID, burnup=0, burnIndex=0, burnDays=0):
+        """
+        Add a universe to this branch.
+
+        Data for the universes are produced at specific points in time.
+        The additional arguments help track of when the data for this
+        universe were created.
+        A negative value of ``burnup`` indicates the units on burnup are
+        really ``days``. Therefore, the value of ``burnDays`` and ``burnup``
+        will be swapped.
+
+        .. warning::
+
+            This method will overwrite data for universes that already exist
+
+        Parameters
+        ----------
+        univID: int or str
+            Identifier for this universe
+        burnup: float or int
     """
     Class that stores data for a single branch.
 
