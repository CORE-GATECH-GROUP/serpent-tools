"""
Collection of base classes from which other objects inherit.
"""
from abc import ABCMeta, abstractmethod

from six import add_metaclass

from numpy import arange, hstack, log, divide
from matplotlib.pyplot import axes

from serpentTools.messages import debug, warning, SerpentToolsException, info
from serpentTools.settings import rc
from serpentTools.utils import compareDocDecorator
from serpentTools.plot import (
    plot, magicPlotDocDecorator, formatPlot, cartMeshPlot,
    DETECTOR_PLOT_LABELS,
)

#
# Defaults for comparison
#
DEF_COMP_LOWER = 0
DEF_COMP_UPPER = 10
DEF_COMP_SIGMA = 2


class BaseObject(object):
    """Most basic class shared by all other classes."""

    @compareDocDecorator
    def compare(self, other, lower=DEF_COMP_LOWER, upper=DEF_COMP_UPPER,
                sigma=DEF_COMP_SIGMA, verbosity=None):
        """
        Compare the results of this reader to another.

        For values without uncertainties, the upper and lower
        arguments control what passes and what messages get
        raised. If a quantity in ``other`` is less than
        ``lower`` percent different that the same quantity
        on this object, consider this allowable and make
        no messages.
        Quantities that are greater than ``upper`` percent
        different will have a error messages printed and
        the comparison will return ``False``, but continue.
        Quantities with difference between these ranges will
        have warning messages printed.

        Parameters
        ----------
        other:
            Other reader instance against which to compare.
            Must be a similar class as this one.
        {compLimits}
        {sigma}
        verbosity: None or str
            If given, update the verbosity just for this comparison.

        Returns
        -------
        bool:
            ``True`` if the objects are in agreement with
            each other according to the parameters specified

        Raises
        ------
        {compTypeErr}
        ValueError
            If upper > lower,
            If sigma, lower, or upper are negative
        """
        upper = float(upper)
        lower = float(lower)
        sigma = int(sigma)
        if upper < lower:
            raise ValueError("Upper limit must be greater than lower. "
                             "{} is not greater than {}"
                             .format(upper, lower))
        for item, key in zip((upper, lower, sigma),
                             ('upper', 'lower', 'sigma')):
            if item < 0:
                raise ValueError("{} must be non-negative, is {}"
                                 .format(key, item))

        self._checkCompareObj(other)

        previousVerb = None
        if verbosity is not None:
            previousVerb = rc['verbosity']
            rc['verbosity'] = verbosity

        self._compareLogPreMsg(other, lower, upper, sigma)

        areSimilar = self._compare(other, lower, upper, sigma)

        if previousVerb is not None:
            rc['verbosity'] = previousVerb

        return areSimilar

    def _compare(self, other, lower, upper, sigma):
        """Actual comparison method for similar classes."""
        raise NotImplementedError

    def _checkCompareObj(self, other):
        """Verify that the two objects are same class or subclasses."""
        if not (isinstance(other, self.__class__) or
                issubclass(other.__class__, self.__class__)):
            oName = other.__class__.__name__
            name = self.__class__.__name__
            raise TypeError(
                    "Cannot compare against {} - not instance nor subclass "
                    "of {}".format(oName, name))

    def _compareLogPreMsg(self, other, lower=None, upper=None, sigma=None,
                          quantity=None):
        """Log an INFO message about this specific comparison."""
        leader = "Comparing {}> against < with the following tolerances:"
        tols = [leader.format((quantity + ' from ') if quantity else ''), ]
        for leader, obj in zip(('>', '<'), (self, other)):
            tols.append("{} {}".format(leader, obj))
        for title, val in zip(('Lower', 'Upper'), (lower, upper)):
            if val is None:
                continue
            tols.append("{} tolerance: {:5.3F} [%]".format(title, val))
        if sigma is not None:
            sigmaStr = ("Confidence interval for statistical values: {:d} "
                        "sigma or {} %")
            sigmaDict = {1: 68, 2: 95}
            tols.append(
                sigmaStr.format(sigma, sigmaDict.get(sigma, '>= 99.7')
                                if sigma else 0))
        info('\n\t'.join(tols))


class NamedObject(BaseObject):
    """Class for named objects like materials and detectors."""

    def __init__(self, name):
        self.name = name

    def __str__(self):
        return '<{} {}>'.format(self.__class__.__name__, self.name)


@add_metaclass(ABCMeta)
class DetectorBase(NamedObject):
    """
    Base class for classes that store detector data

    Parameters
    ----------
    {params:s}

    Attributes
    ----------
    {attrs:s}
    """

    baseParams = """name: str
        Name of this detector"""
    baseAttrs = """grids: dict
        Dictionary with additional data describing energy grids or mesh points
    tallies: None or {np}
        Reshaped tally data to correspond to the bins used
    errors: None or {np}
        Reshaped relative error data corresponding to bins used
    scores: None or {np}
        Reshaped array of tally scores. SERPENT 1 only
    indexes: None or :class:`collections.OrderedDict`
        Collection of unique indexes for each requested bin
    """.format(np=':class:`numpy.ndarray`') + baseParams
    __doc__ = __doc__.format(params=baseParams, attrs=baseAttrs)

    def __init__(self, name):
        NamedObject.__init__(self, name)
        self.tallies = None
        self.errors = None
        self.scores = None
        self.grids = {}
        self.indexes = None
        self._map = None

    @abstractmethod
    def _isReshaped(self):
        raise NotImplementedError

    def slice(self, fixed, data='tallies'):
        """
        Return a view of the reshaped array where certain axes are fixed

        Parameters
        ----------
        fixed: dict
            dictionary to aid in the restriction on the multidimensional
            array. Keys correspond to the various grids present in
            ``indexes`` while the values are used to
        data: {'tallies', 'errors', 'scores'}
            Which data set to slice

        Returns
        -------
        :class:`numpy.ndarray`
            View into the respective data where certain dimensions
            have been removed

        Raises
        ------
        SerpentToolsException
            If the data has not been reshaped or is None [e.g. scores]
        KeyError
            If the data set to slice not in the allowed selection

        """
        if not self._isReshaped():
            raise SerpentToolsException(
                'Slicing requires detector to be reshaped')
        if data not in self._map:
            raise KeyError(
                'Data argument {} not in allowed options'
                '\n{}'.format(data, ', '.join(self._map.keys())))
        work = self._map[data]
        if work is None:
            raise SerpentToolsException(
                '{} data for detector {} is None. '
                'Cannot perform slicing'.format(data, self.name))
        if not fixed:
            return work
        return work[self._getSlices(fixed)]

    def _getSlices(self, fixed):
        """
        Return a list of slice operators for each axis in reshaped data

        Parameters
        ----------
        fixed: dict
            Dictionary where keys are strings pointing to dimensions in
        """
        fixed = fixed if fixed is not None else {}
        keys = set(fixed.keys())
        slices = []
        for key in self.indexes:
            if key in keys:
                slices.append(fixed[key])
                keys.remove(key)
            else:
                slices.append(slice(0, len(self.indexes[key])))
        if any(keys):
            warning(
                'Could not find arguments in index that match the following'
                ' requested slice keys: {}'.format(', '.join(keys)))
        return slices

    @magicPlotDocDecorator
    def spectrumPlot(self, fixed=None, ax=None, normalize=True, xlabel=None,
                     ylabel=None, steps=True, logx=True, logy=False,
                     loglog=False, sigma=3, labels=None, legend=False, ncol=1,
                     title=None, **kwargs):
        """
        Quick plot of the detector value as a function of energy.

        Parameters
        ----------
        fixed: None or dict
            Dictionary controlling the reduction in data
        {ax}
        normalize: bool
            Normalize quantities per unit lethargy
        {xlabel}
        {ylabel}
        steps: bool
            Plot tally as constant inside bin
        {logx}
        {logy}
        {loglog}
        {sigma}
        {labels}
        {legend}
        {ncol}
        {title}
        {kwargs} :py:func:`matplotlib.pyplot.plot` or
            :py:func:`matplotlib.pyplot.errorbar`

        Returns
        -------
        {rax}

        Raises
        ------
        SerpentToolsException
            if number of rows in data not equal to
            number of energy groups

        See Also
        --------
        * :meth:`slice`
        """
        slicedTallies = self.slice(fixed, 'tallies').copy()
        if len(slicedTallies.shape) > 2:
            raise SerpentToolsException(
                'Sliced data cannot exceed 2-D for spectrum plot, not '
                '{}'.format(slicedTallies.shape)
            )
        elif len(slicedTallies.shape) == 1:
            slicedTallies = slicedTallies.reshape(slicedTallies.size, 1)
        lowerE = self.grids['E'][:, 0]
        if normalize:
            lethBins = log(
                divide(self.grids['E'][:, -1], lowerE))
            for indx in range(slicedTallies.shape[1]):
                scratch = divide(slicedTallies[:, indx], lethBins)
                slicedTallies[:, indx] = scratch / scratch.max()

        if steps:
            if 'drawstyle' in kwargs:
                debug('Defaulting to drawstyle specified in kwargs as {}'
                      .format(kwargs['drawstyle']))
            else:
                kwargs['drawstyle'] = 'steps-post'

        if sigma:
            slicedErrors = sigma * self.slice(fixed, 'errors').copy()
            slicedErrors = slicedErrors.reshape(slicedTallies.shape)
            slicedErrors *= slicedTallies
        else:
            slicedErrors = None
        ax = plot(lowerE, slicedTallies, ax=ax, labels=labels,
                  yerr=slicedErrors, **kwargs)
        if ylabel is None:
            ylabel = 'Tally data'
            ylabel += ' normalized per unit lethargy' if normalize else ''
<<<<<<< HEAD
            ylabel += r' $\pm${}$\sigma$'.format(sigma) if sigma else ''
=======
            ylabel += r' $\pm{}\sigma$'.format(sigma) if sigma else ''
>>>>>>> 9429173b

        ax = formatPlot(ax, loglog=loglog, logx=logx, ncol=ncol,
                        xlabel=xlabel or "Energy [MeV]", ylabel=ylabel,
                        legend=legend, title=title)
        return ax

    @magicPlotDocDecorator
    def plot(self, xdim=None, what='tallies', sigma=None, fixed=None, ax=None,
             xlabel=None, ylabel=None, steps=False, labels=None, logx=False,
             logy=False, loglog=False, legend=False, ncol=1, title=None,
             **kwargs):
        """
        Simple plot routine for 1- or 2-D data

        Parameters
        ----------
        xdim: None or str
            If not None, use the array under this key in ``indexes`` as
            the x axis
        what: {'tallies', 'errors', 'scores'}
            Primary data to plot
        {sigma}
        fixed: None or dict
            Dictionary controlling the reduction in data down to one dimension
        {ax}
        {xlabel} If ``xdim`` is given and ``xlabel`` is ``None``, then
            ``xdim`` will be applied to the x-axis.
        {ylabel}
        steps: bool
            If true, plot the data as constant inside the respective bins.
            Sets ``drawstyle`` to be ``steps-post`` unless ``drawstyle``
            given in ``kwargs``
        {labels}
        {logx}
        {logy}
        {loglog}
        {legend}
        {ncol}
        {title}
        {kwargs} :py:func:`~matplotlib.pyplot.plot` or
            :py:func:`~matplotlib.pyplot.errorbar` function.

        Returns
        -------
        {rax}

        Raises
        ------
        SerpentToolsException
            If data contains more than 2 dimensions

        See Also
        --------
        * :meth:`slice`
        * :meth:`spectrumPlot`
          better options for plotting energy spectra
        """

        data = self.slice(fixed, what)
        if len(data.shape) > 2:
            raise SerpentToolsException(
                'Data must be constrained to 1- or 2-D, not {}'
                .format(data.shape))
        elif len(data.shape) == 1:
            data = data.reshape(data.size, 1)

        if sigma:
            if what != 'errors':
                yerr = (self.slice(fixed, 'errors').reshape(data.shape)
                        * data * sigma)
            else:
                warning(
                    'Will not plot error bars on the error plot. Data to be '
                    'plotted: {}.  Sigma: {}'.format(what, sigma))
                yerr = None
        else:
            yerr = None

        xdata, autoX = self._getPlotXData(xdim, data)
        xlabel = xlabel or autoX
        ylabel = ylabel or "Tally data"
        ax = ax or axes()

        if steps:
            if 'drawstyle' in kwargs:
                debug('Defaulting to drawstyle specified in kwargs as {}'
                      .format(kwargs['drawstyle']))
            else:
                kwargs['drawstyle'] = 'steps-post'
        ax = plot(xdata, data, ax, labels, yerr, **kwargs)
        ax = formatPlot(ax, loglog=loglog, logx=logx, logy=logy, ncol=ncol,
                        xlabel=xlabel, ylabel=ylabel, legend=legend,
                        title=title)
        return ax

    @magicPlotDocDecorator
    def meshPlot(self, xdim, ydim, what='tallies', fixed=None, ax=None,
                 cmap=None, logColor=False, xlabel=None, ylabel=None,
                 logx=False, logy=False, loglog=False, title=None, **kwargs):
        """
        Plot tally data as a function of two bin types on a cartesian mesh.

        Parameters
        ----------
        xdim: str
            Primary dimension - will correspond to x-axis on plot
        ydim: str
            Secondary dimension - will correspond to y-axis on plot
        what: {'tallies', 'errors', 'scores'}
            Color meshes from tally data, uncertainties, or scores
        fixed: None or dict
            Dictionary controlling the reduction in data down to one dimension
        {ax}
        {cmap}
        logColor: bool
            If true, apply a logarithmic coloring to the data positive
            data
        {xlabel}
        {ylabel}
        {logx}
        {logy}
        {loglog}
        {title}
        {kwargs} :py:func:`~matplotlib.pyplot.pcolormesh`

        Returns
        -------
        {rax}

        Raises
        ------
        SerpentToolsException
            If data to be plotted, with or without constraints, is not 1D
        KeyError
            If the data set by ``what`` not in the allowed selection
        ValueError
            If the data contains negative quantities and ``logColor`` is
            ``True``

        See Also
        --------
        * :meth:`slice`
        * :func:`matplotlib.pyplot.pcolormesh`
        """
        if fixed:
            for qty, name in zip((xdim, ydim), ('x', 'y')):
                if qty in fixed:
                    raise SerpentToolsException(
                        'Requested {} dimension {} is one of the axis to be '
                        'constrained. '
                        .format(name, qty))

        data = self.slice(fixed, what)
        dShape = data.shape
        if len(dShape) != 2:
            raise SerpentToolsException(
                'Data must be 2D for mesh plot, currently is {}.\nConstraints:'
                '{}'.format(dShape, fixed)
            )
        xgrid = self._getGrid(xdim)
        ygrid = self._getGrid(ydim)
        if data.shape != (ygrid.size - 1, xgrid.size - 1):
            data = data.T

        ax = cartMeshPlot(data, xgrid, ygrid, ax, cmap, logColor, **kwargs)
        ax = formatPlot(ax, loglog=loglog, logx=logx, logy=logy,
                        xlabel=xlabel or xdim, ylabel=ylabel or ydim,
                        title=title)
        return ax

    def _getGrid(self, qty):
        grids = self._inGridsAs(qty)
        if grids is not None:
            lowBounds = grids[:, 0]
            return hstack((lowBounds, grids[-1, 1]))
        if qty not in self.indexes:
            raise KeyError("No index {} found on detector. Bin indexes: {}"
                           .format(qty, ', '.join(self.indexes.keys())))
        bins = self.indexes[qty]
        return hstack((bins, len(bins)))

    def _dimInGrids(self, key):
        return key[0].upper() in self.grids

    def _inGridsAs(self, qty):
        if self._dimInGrids(qty):
            return self.grids[qty[0].upper()]
        return None

    def _getPlotXData(self, qty, ydata):
        fallbackX = arange(len(ydata))
        xlabel = DETECTOR_PLOT_LABELS.get(qty, 'Bin Index')
        if qty is None:
            return fallbackX, xlabel
        xdata = self._inGridsAs(qty)
        if xdata is not None:
            return xdata[:, 0], xlabel
        if qty in self.indexes:
            return self.indexes[qty], xlabel
        return fallbackX, xlabel<|MERGE_RESOLUTION|>--- conflicted
+++ resolved
@@ -329,11 +329,7 @@
         if ylabel is None:
             ylabel = 'Tally data'
             ylabel += ' normalized per unit lethargy' if normalize else ''
-<<<<<<< HEAD
-            ylabel += r' $\pm${}$\sigma$'.format(sigma) if sigma else ''
-=======
             ylabel += r' $\pm{}\sigma$'.format(sigma) if sigma else ''
->>>>>>> 9429173b
 
         ax = formatPlot(ax, loglog=loglog, logx=logx, ncol=ncol,
                         xlabel=xlabel or "Energy [MeV]", ylabel=ylabel,
