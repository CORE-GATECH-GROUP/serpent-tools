"""Holds cross section data pertaining to Serpent xsplot output."""
import numpy as np
from matplotlib import pyplot

from serpentTools import messages
<<<<<<< HEAD
from serpentTools.objects import NamedObject
from serpentTools.utils import convertVariableName
from serpentTools.plot import magicPlotDocDecorator # make nice docstring
=======
from serpentTools.objects import NamedObject, convertVariableName
from serpentTools.plot import magicPlotDocDecorator, formatPlot 
>>>>>>> 29ec3fbc

class XSData(NamedObject):
    docParams = """name: str
        Name of this material
    metadata: dict
        Dictionary with file metadata"""
    __doc__ = """
    Base class for storing cross section data an xsplot file

    Parameters
    ----------
    {params:s}

    Attributes
    ----------
    isIso: bool
        Whether this describes individual isotope XS, or whole-material XS
    MT: list
        Macroscopic cross section integers
    MTdescip: list
        Descriptions of reactions in ``MT``
    xsdata: :py:class:`numpy.ndarray`
    hasNuData: bool
        True if nu data is present
    metadata: dict
        file-wide metadata from the reader
    """.format(params=docParams)

    MTdescriptions= {
        -1  : "Macro total",
        -2  : "Macro total capture",
        -3  : "Macro total elastic scatter",
        -4  : "Macro total heating",
        -5  : "Macro total photon production",
        -6  : "Macro total fission",
        -7  : "Macro total fission neutron production",
        -8  : "Total fission energy production",
        -9  : "Majorant macro",
        -10 : "Macro scattering recoil heating",
        -11 : "Source rate",
        -15 : "neutron density",
        -16 : "Macro total scattering neutron production",
        -53 : "Macro proton production",
        -54 : "Macro deutron production",
        -55 : "Macro triton production",
        -56 : "Macro He-3 production",
        -57 : "Macro He-4 production",
        -100: "User response function" }

    def __init__(self, name, metadata, isIso=False):
        NamedObject.__init__(self, name)

        self.isIso = isIso

        # metadata reference
        self.metadata = metadata

        # Possible reactions on this material / nuclide
        # Maps MT integer number to a description
        self.MT = []
        self.MTdescrip = []

        # Holds XS numeric data
        self.xsdata = None

        # whether nu data present for fissionables
        self.hasNuData = False

    @staticmethod
    def negativeMTDescription(mt):
        """ Gives descriptions for negative MT numbers used by Serpent
        for whole materials, for neutrons only. """
        if mt > 0:
            error("Uh, that's not a negative MT.")
        return XSData.MTdescriptions[mt]

    def setMTs(self, chunk):
        """ Parse chunk to MT numbers and descriptions"""
        if not self.isIso:
            self.MT = [int(c) for c in chunk[1:]]
        else:
            self.MT = [int(c.split('%')[0]) for c in chunk[1:]]

        # Make MT descriptions
        if not self.isIso:
            for mt in self.MT:
                self.MTdescrip.append(self.negativeMTDescription(mt))
        else:
            self.MTdescrip = [c.split('%')[1].rstrip() for c in chunk[1:]]

    def setData(self, chunk):
        """ Parse data from chunk to np array."""
        self.xsdata = np.zeros([len(self.metadata['egrid']), len(self.MT)])
        for i, line in enumerate(chunk[1:]):
            self.xsdata[i,:] = np.array(line.split(), dtype=np.float64)

    def setNuData(self, chunk):
        """ Add fission neutrons per fission data """
        self.hasNuData = True
        self.nuData = np.zeros([len(self.metadata['egrid']),2], dtype=np.float64)
        for i, cc in enumerate(chunk[1:]):
            self.nuData[i,:] = np.array(cc.split(), dtype=np.float64)

    def hasExpectedData(self):
        """ Check that the expected data (MT numbers, an energy grid, etc)
        were collected. """

        if not isinstance(self.xsdata, np.ndarray):
            return False
        if not self.MT:
            return False

        return True

    def tabulate(self, mts='all', colnames=None):
        """ Returns a pandas table, for pretty tabulation in Jupyter
        notebooks.

        Parameters
        ----------
        mts: int, string, or list of ints
            If it's a string, it should be 'all', which is default.
            A single int indicates one MT reaction number.
            A list should be a list of MT numbers to plot.
        colnames: any type with string representation
            Column names for each MT number, if you'd like to change them.

        Returns
        -------
        Pandas Dataframe version of the XS data.

        Raises
        ------
        ModuleNotFoundError:
            if you don't have pandas.
        TypeError:
            if MT numbers that don't make sense come up
        """
        import pandas as pd

        if len(self.metadata['egrid']) > 99:
            y = input('This is about to be a big table. Still want it? (y/n)')
            if not (y == 'y' or y == 'Y'):
                pass
            else:
                return None

        if mts == 'all':
            mts = self.MT
        elif isinstance(mts, int):
            # convert to list if it's just one MT
            mts = [mts]
        elif isinstance(mts, list) and all([isinstance(ii, int) for ii in mts]):
            pass
        else:
            msg = ("mts argument must be a string saying 'all',"
                   "a list of integer MTs, or a single interger"
                   "instead, {} of type {} was passed.".format(
                   mts, type(mts)))
            raise TypeError(msg)

        for mt in mts:
            if mt not in self.MT:
                error("{} not in collected MT numbers, {}".format(mt, self.MT))

        cols2use = []
        mtnums = []
        for mt in mts:
            for i, MT in enumerate(self.MT):
                if mt == MT:
                    cols2use.append(i)
                    mtnums.append(mt)

        frame = pd.DataFrame(self.xsdata[:,cols2use])
        unit = ' b' if self.isIso else ' cm$^{-1}$'
        frame.columns = colnames or ['MT ' + str(mt) + unit for mt in mtnums]
        frame.insert(0, 'Energy (MeV)', self.metadata['egrid'])

        return frame

    @magicPlotDocDecorator
    def plot(self, mts='all', ax=None, loglog=False, xlabel=None, ylabel=None,
             logx=True, logy=False, title=None, legend=True, ncol=1, 
             **kwargs):
        """
        Return a matplotlib figure for plotting XS.
        
        mts should be a list of the desired MT numbers to plot for this
        XS. Units should automatically be fixed between micro and macro XS.

        Parameters
        ----------
        mts: int, string, or list of ints
            If it's a string, it should be 'all'.
            A single int indicates one MT reaction number.
            A list should be a list of MT numbers to plot.
        {ax}
        {loglog}
        {logx}
        {logy}
        {xlabel}
        {ylabel}
        {title}
        {legend}
        {ncol}
        {kwargs} :py:func:`matplotlib.pyplot.plot`

        Returns
        -------
        {rax}

        Raises
        ------
        TypeError:
            if MT numbers that don't make sense come up
        """

        if mts == 'all':
            mts = self.MT
        elif isinstance(mts, int):
            # convert to list if it's just one MT
            mts = [mts]
        elif isinstance(mts, list) and all([isinstance(ii, int) for ii in mts]):
            pass
        else:
            msg = ("mts argument must be a string saying 'all',"
                   "a list of integer MTs, or a single interger"
                   "instead, {} of type {} was passed.".format(
                   mts, type(mts)))
            raise TypeError(msg)

        for mt in mts:
            if mt not in self.MT:
                error("{} not in collected MT numbers, {}".format(mt, self.MT))

        ax = ax or pyplot.axes()

        # list of MT number descriptions
        descriplist = []

        x = self.metadata['egrid']
        for mt in mts:
            for i, MT in enumerate(self.MT):
                if mt == MT:
                    y = self.xsdata[:,i]
                    ax.plot(x, y, drawstyle='steps', label=self.MTdescrip[i])

        title = title or '{} cross section{}'.format(
            self.name, 's' if len(mts)>1 else '')
        xlabel = xlabel or "Energy [MeV]"

        ylabel = ylabel or ('Cross Section ({})'.format('b' if self.isIso 
                            else 'cm$^{-1}$'))
        ax = formatPlot(ax, loglog=loglog, logx=logx, logy=logy, ncol=ncol,
                        legend=legend, title=title, xlabel=xlabel,
                        ylabel=ylabel)

        return ax

    def showMT(self, retstring=False):
        """ Pretty prints MT values available for this XS and
        descriptions.
        
        Parameters
        ----------
        retstring: bool
            return a string if true. Otherwise, print it
        """
        outstr = ""
        outstr += "MT numbers available for {}:\n".format(self.name)
        outstr += "--------------------------"+len(self.name)*'-'+'\n'
        for i, mt in enumerate(self.MT):
            if self.isIso:
                descr = self.MTdescrip[i]
            else:
                descr = XSData.negativeMTDescription(mt)
            spaces = (4-len(str(mt)))*' '
            outstr += str(mt) + spaces + descr + '\n'
        if retstring:
            return outstr
        else:
            print(outstr)
<|MERGE_RESOLUTION|>--- conflicted
+++ resolved
@@ -3,14 +3,9 @@
 from matplotlib import pyplot
 
 from serpentTools import messages
-<<<<<<< HEAD
 from serpentTools.objects import NamedObject
 from serpentTools.utils import convertVariableName
-from serpentTools.plot import magicPlotDocDecorator # make nice docstring
-=======
-from serpentTools.objects import NamedObject, convertVariableName
 from serpentTools.plot import magicPlotDocDecorator, formatPlot 
->>>>>>> 29ec3fbc
 
 class XSData(NamedObject):
     docParams = """name: str
