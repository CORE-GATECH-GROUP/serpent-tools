--- conflicted
+++ resolved
@@ -48,12 +48,6 @@
 
 
 class XSReader(BaseReader):
-<<<<<<< HEAD
-    """Parent class for files that store homogenized cross sections."""
-
-    def __init__(self, filePath, readerSettingsLevel):
-        BaseReader.__init__(self, filePath, ['xs', readerSettingsLevel])
-=======
     """Parent class for the branching and results reader"""
 
     def __init__(self, filePath, readerSettingsLevel):
@@ -61,7 +55,6 @@
         self.settings['variables'] = rc.expandVariables()
         self.settings.pop('variableGroups')
         self.settings.pop('variableExtras')
->>>>>>> b65338b2
 
     def read(self):
         raise NotImplementedError