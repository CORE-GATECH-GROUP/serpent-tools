--- conflicted
+++ resolved
@@ -291,13 +291,8 @@
         self.data[newName] = numpy.array(scratch)
 
     @magicPlotDocDecorator
-<<<<<<< HEAD
     def plot(self, xUnits, yUnits=None, timePoints=None, names=None, zai=None,
-             ax=None, legend=True, xlabel=None, ylabel=None, logx=False,
-=======
-    def plot(self, xUnits, yUnits, timePoints=None, names=None, zai=None,
              ax=None, legend=None, xlabel=None, ylabel=None, logx=False,
->>>>>>> 11cce5d6
              logy=False, loglog=False, labelFmt=None, ncol=1, title=None,
              **kwargs):
         """
