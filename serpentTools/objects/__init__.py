<<<<<<< HEAD
"""Objects used to support the parsing."""


class _SupportingObject(object):
    """
    Base supporting object.

    Parameters
    ----------
    container: Some parser from serpentTools.parsers
        Container that created this object
    name: str
        Name of this specific object, e.g. material name, detector name, etc.

    """

    def __init__(self, container):
        self._container = container
        self._filePath = container.filePath

    def __repr__(self):
        return '<{} from {}>'.format(self.whatAmI(), self._filePath)

    def whatAmI(self):
        return type(self).__name__

    def __getattr__(self, item):
        """Search for the item in the containers metadata."""
        if item in self._container.metadata:
            return self._container.metadata[item]
        raise AttributeError('{} has object has no attribute \'{}\''
                             .format(self, item))

    @staticmethod
    def _convertVariableName(variable):
        """Converta a SERPENT variable to camelCase."""
        lowerSplits = [item.lower() for item in variable.split('_')]
        if len(lowerSplits) == 1:
            return lowerSplits[0]
        else:
            return lowerSplits[0] + ''.join([item.capitalize()
                                             for item in lowerSplits[1:]])


class _NamedObject(_SupportingObject):
    """Class for named objects like materials and detectors."""

    def __init__(self, container, name):
        _SupportingObject.__init__(self, container)
        self.name = name

    def __repr__(self):
        return '<{} {} from {}>'.format(self.whatAmI(),
                                        self.name, self._filePath)
=======
"""Objects used to support the parsing."""


class SupportingObject(object):
    """
    Base supporting object.

    Parameters
    ----------
    container: Some parser from serpentTools.parsers
        Container that created this object

    """

    def __init__(self, container):
        self.origin = container.filePath

    def __str__(self):
        return '<{} from {}>'.format(self.__class__.__name__, self.origin)


    @staticmethod
    def _convertVariableName(variable):
        """Converta a SERPENT variable to camelCase."""
        lowerSplits = [item.lower() for item in variable.split('_')]
        if len(lowerSplits) == 1:
            return lowerSplits[0]
        else:
            return lowerSplits[0] + ''.join([item.capitalize()
                                             for item in lowerSplits[1:]])


class NamedObject(SupportingObject):
    """Class for named objects like materials and detectors."""

    def __init__(self, container, name):
        SupportingObject.__init__(self, container)
        self.name = name

    def __str__(self):
        return '<{} {} from {}>'.format(self.__class__.__name__,
                                        self.name, self.origin)
>>>>>>> 1b61bbab
<|MERGE_RESOLUTION|>--- conflicted
+++ resolved
@@ -1,59 +1,3 @@
-<<<<<<< HEAD
-"""Objects used to support the parsing."""
-
-
-class _SupportingObject(object):
-    """
-    Base supporting object.
-
-    Parameters
-    ----------
-    container: Some parser from serpentTools.parsers
-        Container that created this object
-    name: str
-        Name of this specific object, e.g. material name, detector name, etc.
-
-    """
-
-    def __init__(self, container):
-        self._container = container
-        self._filePath = container.filePath
-
-    def __repr__(self):
-        return '<{} from {}>'.format(self.whatAmI(), self._filePath)
-
-    def whatAmI(self):
-        return type(self).__name__
-
-    def __getattr__(self, item):
-        """Search for the item in the containers metadata."""
-        if item in self._container.metadata:
-            return self._container.metadata[item]
-        raise AttributeError('{} has object has no attribute \'{}\''
-                             .format(self, item))
-
-    @staticmethod
-    def _convertVariableName(variable):
-        """Converta a SERPENT variable to camelCase."""
-        lowerSplits = [item.lower() for item in variable.split('_')]
-        if len(lowerSplits) == 1:
-            return lowerSplits[0]
-        else:
-            return lowerSplits[0] + ''.join([item.capitalize()
-                                             for item in lowerSplits[1:]])
-
-
-class _NamedObject(_SupportingObject):
-    """Class for named objects like materials and detectors."""
-
-    def __init__(self, container, name):
-        _SupportingObject.__init__(self, container)
-        self.name = name
-
-    def __repr__(self):
-        return '<{} {} from {}>'.format(self.whatAmI(),
-                                        self.name, self._filePath)
-=======
 """Objects used to support the parsing."""
 
 
@@ -95,5 +39,4 @@
 
     def __str__(self):
         return '<{} {} from {}>'.format(self.__class__.__name__,
-                                        self.name, self.origin)
->>>>>>> 1b61bbab
+                                        self.name, self.origin)