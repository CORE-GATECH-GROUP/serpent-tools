"""
Commonly used functions and utilities
"""

from textwrap import dedent
from functools import wraps

from six import iteritems
from numpy import array, ndarray, fabs, where, zeros_like

from serpentTools.messages import (
    error,
    logIdentical,
    logNotIdentical,
    logAcceptableLow,
    logAcceptableHigh,
    logOutsideTols,
    logDifferentTypes,
    logMissingKeys,
    logBadTypes,
    logBadShapes,
    logIdenticalWithUncs,
    logInsideConfInt,
    logOutsideConfInt,
    )

LOWER_LIM_DIVISION = 1E-8
"""Lower limit for denominator for division"""


def str2vec(iterable, of=float, out=array):
    """
    Convert a string or other iterable to vector.

    Parameters
    ----------
    iterable: str or iterable
        If string, will be split with ``split(splitAt)``
        to create a list. Every item in this list, or original
        iterable, will be iterated over and converted accoring
        to the other arguments.
    of: type
        Convert each value in ``iterable`` to this data type.
    out: type
        Return data type. Will be passed the iterable of
        converted items of data dtype ``of``.

    Returns
    -------
    vector
        Iterable of all values of ``iterable``, or split variant,
        converted to type ``of``.

    Examples
    --------
    ::

        >>> v = "1 2 3 4"
        >>> str2vec(v)
        array([1., 2., 3., 4.,])

        >>> str2vec(v, int, list)
        [1, 2, 3, 4]

        >>> x = [1, 2, 3, 4]
        >>> str2vec(x)
        array([1., 2., 3., 4.,])

    """
    vec = (iterable.split() if isinstance(iterable, str)
           else iterable)
    return out([of(xx) for xx in vec])


def splitValsUncs(iterable, copy=False):
    """
    Return even and odd indexed values from iterable

    Designed to extract expected values and uncertainties from
<<<<<<< HEAD
    SERPENT vectors of the form
=======
    SERPENT vectors/matrices of the form 
>>>>>>> 5d6d222a
    ``[x1, u1, x2, u2, ...]``

    Slices along the last axis present on ``iterable``, e.g.
    columns in 2D matrix.

    Parameters
    ----------
<<<<<<< HEAD
    iterable: ndarray or iterable
        Initial arguments to be processed. If not
        :py:class:`numpy.ndarray`, then will be converted
        by calling :py:func:`serpentTools.utils.str2vec`
=======
    iterable: :class:`numpy.ndarray`or iterable
        Initial arguments to be processed. If not 
        :class:`numpy.ndarray`, then strings will be converted
        by calling :func:`str2vec`. Lists and tuples
        will be sent directly to arrays with 
        :func:`numpy.array`.
>>>>>>> 5d6d222a
    copy: bool
        If true, return a unique instance of the values
        and uncertainties. Otherwise, returns a view
        per numpy slicing methods

    Returns
    -------
    :class:`numpy.ndarray`
        Even indexed values from ``iterable``
    :class:`numpy.ndarray`
        Odd indexed values from ``iterable``

    Examples
    --------
    ::

        >>> v = [1, 2, 3, 4]
        >>> splitValsUncs(v)
        array([1, 3]), array([2, 4])

        >>> line = "1 2 3 4"
        >>> splitValsUnc(line)
        array([1, 3]), array([2, 4])

        >>> v = [[1, 2], [3, 4]]
        >>> splitValsUncs(v)
        array([[1], [3]]), array([[2], [4]])

    """

    if not isinstance(iterable, ndarray):
<<<<<<< HEAD
        iterable = str2vec(iterable)
=======
        iterable = (str2vec(iterable) if isinstance(iterable, str) 
                    else array(iterable))
>>>>>>> 5d6d222a
    vals = iterable[..., 0::2]
    uncs = iterable[..., 1::2]
    if copy:
        return vals.copy(), uncs.copy()
    return vals, uncs


def convertVariableName(variable):
    """
    Return the mixedCase version of a SERPENT variable.

    Parameters
    ----------
    variable: str
        ``SERPENT_STYLE`` variable name to be converted

    Returns
    -------
    str:
        Variable name that has been split at underscores and
        converted to ``mixedCase``

    Examples
    --------
    ::

        >>> v = "INF_KINF"
        >>> convertVariableName(v)
        infKinf

        >>> v = "VERSION"
        >>> convertVariableName(v)
        version

    """
    lowerSplits = [item.lower() for item in variable.split('_')]
    if len(lowerSplits) == 1:
        return lowerSplits[0]
    return lowerSplits[0] + ''.join([item.capitalize()
                                     for item in lowerSplits[1:]])


LEADER_TO_WIKI = "http://serpent.vtt.fi/mediawiki/index.php/"


def linkToWiki(subLink, text=None):
    """
    Return a string that will render as a hyperlink to the SERPENT wiki.

    Parameters
    ----------
    subLink: str
        Desired path inside the SERPENT wiki - following the
        ``index.php``
    text: None or str
        If given, use this as the shown text for the full link.

    Returns
    -------
    str:
        String that can be used as an rst hyperlink to the
        SERPENT wiki

    Examples
    --------
    >>> linkToWiki('Input_syntax_manual')
    http://serpent.vtt.fi/mediawiki/index.php/Input_syntax_manual
    >>> linkToWiki('Description_of_output_files#Burnup_calculation_output',
    ...            "Depletion Output")
    `Depletion Output <http://serpent.vtt.fi/mediawiki/index.php/
    Description_of_output_files#Burnup_calculation_output>`_
    """
    fullLink = LEADER_TO_WIKI + subLink
    if not text:
        return fullLink
    return "`{} <{}>`_".format(text, fullLink)


COMPARE_DOC_DESC = """
    desc0: dict or None
    desc1: dict or None
        Description of the origin of each value set. Only needed
        if ``quiet`` evalues to ``True``."""
COMPARE_DOC_HERALD = """herald: callable
        Function that accepts a single string argument used to
        notify that differences were found. If
        the function is not a callable object, a
        :func:`serpentTools.messages.critical` message
        will be printed and :func:`serpentTools.messages.error`
        will be used."""
COMPARE_DOC_LIMITS = """
    lower: float or int
        Lower limit for relative tolerances in percent
        Differences below this will be considered allowable
    upper: float or int
        Upper limit for relative tolerances in percent. Differences
        above this will be considered failure and errors
        messages will be raised"""
COMPARE_DOC_SIGMA = """sigma: int
        Size of confidence interval to apply to
        quantities with uncertainties. Quantities that do not
        have overlapping confidence intervals will fail"""
COMPARE_DOC_TYPE_ERR = """TypeError
        If ``other`` is not of the same class as this class
        nor a subclass of this class"""
COMPARE_DOC_HEADER = """header: bool
        Print/log an ``info`` message about this comparison."""
COMPARE_DOC_MAPPING = {
    'herald': COMPARE_DOC_HERALD,
    'desc': COMPARE_DOC_DESC,
    'compLimits': COMPARE_DOC_LIMITS,
    'sigma': COMPARE_DOC_SIGMA,
    'compTypeErr': COMPARE_DOC_TYPE_ERR,
    'header': COMPARE_DOC_HEADER,
}

COMPARE_FAIL_MSG = "Values {desc0} and {desc1} are not identical:\n\t"
COMPARE_WARN_MSG = ("Values {desc0} and {desc1} are not identical, but within "
                    "tolerances:\n\t")
COMPARE_PASS_MSG = "Values {desc0} and {desc0} are identical:\n\t"


def compareDocDecorator(f):
    """Decorator that updates doc strings for comparison methods.

    Similar to :func:`serpentTools.plot.magicPlotDocDecorator`
    but for comparison functions
    """

    @wraps(f)
    def decorated(*args, **kwargs):
        return f(*args, **kwargs)
    doc = dedent(f.__doc__)
    for magic, replace in iteritems(COMPARE_DOC_MAPPING):
        lookF = '{' + magic + '}'
        if lookF in doc:
            doc = doc.replace(lookF, dedent(replace))
    decorated.__doc__ = doc
    return decorated


def _getDefDescs(desc0, desc1):
    desc0 = desc0 if desc0 is not None else 'first'
    desc1 = desc1 if desc1 is not None else 'second'
    return desc0, desc1


@compareDocDecorator
def getCommonKeys(d0, d1, quantity, desc0='first', desc1='second',
                  herald=error):
    """
    Return a set of common keys from two dictionaries

    Also supports printing warning messages for keys not
    found on one collection.

    If ``d0`` and ``d1`` are :class:`dict`, then the
    keys will be obtained with ``d1.keys()``. Otherwise,
    assume we have an iterable of keys and convert to
    :class:`set`.

    Parameters
    ----------
    d0: dict or iterable
    d1: dict or iterable
        Dictionary of keys or iterable of keys to be compared
    quantity: str
        Indicator as to what is being compared, e.g. ``'metadta'``
    {desc}
    {herald}
    Returns
    -------
    set:
        Keys found in both ``d{{0, 1}}``
    """
    k0 = d0.keys() if isinstance(d0, dict) else d0
    k1 = d1.keys() if isinstance(d1, dict) else d1
    s0 = set(k0)
    s1 = set(k1)

    common = s0.intersection(s1)
    missing = s0.symmetric_difference(s1)
    if missing:
        in0 = s0.difference(s1)
        in1 = s1.difference(s0)
        logMissingKeys(quantity, desc0, desc1, in0, in1, herald)
    return common


TPL_FLOAT_INT = float, int

COMPARE_STATUS_CODES = {
    0: (logIdentical, True),
    1: (logAcceptableLow, True),
    10: (logAcceptableHigh, True),
    200: (logNotIdentical, False),
    100: (logOutsideTols, False),
    255: (logDifferentTypes, False),
}
"""Keys of status codes with ``(caller, return)`` values."""


@compareDocDecorator
def directCompare(obj0, obj1, lower, upper):
    """
    Return True if values are close enough to each other.

    Wrapper around various comparision tests for strings, numeric, and
    arrays.

    Parameters
    ----------
    obj0: str or float or int or :class:`numpy.ndarray`
    obj1: str or float or int or :class:`numpy.ndarray`
        Objects to compare
    {compLimits}
    quantity: str
        Description of the value being compared. Will be
        used to notify the user about any differences

    Returns
    -------
    int:
        Status code of the comparison.

        * 0 - Values are identical to floating point precision or,
          for strings/booleans, are identical with the ``==`` operator
        * 1 - Values are not identical, but the max difference
          is less than ``lower``.
        * 10 - Values differ, with the max difference greater
          than ``lower`` but less than ``upper``
        * 100 - Values differ by greater than or equal to ``upper``
        * 200 - Values should be identical (strings, booleans),
          but are not
        * 255 - Values are of different types
        * -1 - Type comparison is not supported. This means that
          developers should either implement a test for this
          data type, or use a different function

    See Also
    --------
    * :func:`logDirectCompare` - Function that utilizes this and logs
      the results using the :mod:`serpentTools.messages` module
    """
    type0 = type(obj0)
    type1 = type(obj1)
    if type0 != type1:
        if type0 not in TPL_FLOAT_INT or type1 not in TPL_FLOAT_INT:
            return 255
    if type0 in (str, bool):
        if obj0 != obj1:
            return 200
        return 0

    if type0 in (float, int, ndarray) or hasattr(obj0, 'dtype'):
        diff = fabs(obj0 - obj1) * 100
        if type0 is ndarray:
            nonZI = where(obj0 > LOWER_LIM_DIVISION)
            diff[nonZI] /= obj0[nonZI]
        elif obj0 > LOWER_LIM_DIVISION:
            diff /= obj0
        maxDiff = diff.max() if isinstance(diff, ndarray) else diff
        if maxDiff < LOWER_LIM_DIVISION:
            return 0
        if maxDiff <= lower:
            return 1
        if maxDiff >= upper:
            return 100
        return 10
    return -1


@compareDocDecorator
def logDirectCompare(obj0, obj1, lower, upper, quantity):
    """
    Compare objects using :func:`directCompare` and log the result

    Parameters
    ----------
    obj0: str or float or int or :class:`numpy.ndarray`
    obj1: str or float or int or :class:`numpy.ndarray`
        Objects to compare
    {compLimits}
    quantity: str
        Description of the value being compared. Will be
        used to notify the user about any differences

    Returns
    -------
    bool:
        ``True`` if the objects agree according to tolerances, or numerics
        differ less than ``upper``. ``False`` otherwise

    Raises
    ------
    TypeError:
        If the objects being compared are not supported by
        :func:`directCompare`.  Developers should either extend the
        function or utilize a different comparison function

    See Also
    --------
    * :func:`directCompare` - function that does the comparison
    * :func:`getOverlaps` - function for evaluating values with uncertainties
    * :func:`getLogOverlaps` - function that logs the result of stastistical
      comparisions
    """
    result = directCompare(obj0, obj1, lower, upper)
    if result < 0:  # failures
        if result == -1:
            raise TypeError(
                  "directCompare is not configured to make tests on objects "
                  "of type {tp}\n\tQuantity: {k}\n\tUsers: Create a issue on "
                  "GitHub to alert developers.\n\tDevelopers: Update this "
                  "function or create a compare function "
                  "for {tp} objects.".format(k=quantity, tp=type(obj0)))
    noticeTuple = [obj0, obj1, quantity]
    if result in COMPARE_STATUS_CODES:
        func, returnV = COMPARE_STATUS_CODES[result]
        func(*noticeTuple)
        return returnV
    raise ValueError("Received value of {} from directCompare. Not sure "
                     "what this means.")


def splitDictByKeys(map0, map1, keySet=None):
    """
    Return various sub-sets and dictionaries from two maps.

    Used to test the internal workings on :func:`getKeyMatchingShapes`

    Parameters
    ----------
    map0: dict
    map1: dict
        Dictionaries to compare
    keySet: set or None
        Iterable collection of keys found in ``map0`` and ``map1``.
        Missing keys will be returned from this function under
        the ``missing0`` and ``missing1`` sets. If ``None``, take
        to be the set of keys that exist in both maps

    Returns
    -------
    missing0: set
        Keys that exist in ``keySet`` but not in ``map0``
    missing1: set
        Keys that exist in ``keySet`` but not in ``map1``
    differentTypes: dict
        Dictionary with tuples ``{key: (t0, t1)}`` indicating the values
        ``map0[key]`` and ``map1[key]`` are of different types
    badShapes: dict
        Dictionary with tuples ``{key: (t0, t1)}`` indicating the values
        ``map0[key]`` and ``map1[key]`` are arrays of different shapes
    goodKeys: set
        Keys found in both ``map0`` and ``map1`` that are of the same type
        or point to arrays of the same shape
    """
    if keySet is None:
        k1 = set(map1.keys())
        keySet = k1.intersection(set(map0.keys()))
    missing = {0: set(), 1: set()}
    differentTypes = {}
    badShapes = {}
    goodKeys = set()
    for key in keySet:
        if key not in map0 or key not in map1:
            for mapD, misK in zip((map0, map1), (0, 1)):
                if key not in mapD:
                    missing[misK].add(key)
            continue
        v0 = map0[key]
        v1 = map1[key]
        t0 = type(v0)
        t1 = type(v1)
        if t0 != t1:
            differentTypes[key] = (t0, t1)
            continue
        if t0 is ndarray:
            if v0.shape != v1.shape:
                badShapes[key] = (v0.shape, v1.shape)
                continue
        goodKeys.add(key)

    return missing[0], missing[1], differentTypes, badShapes, goodKeys


def getKeyMatchingShapes(map0, map1, quantity, keySet=None, desc0='first',
                         desc1='second'):
    """
    Return a set of keys in map0/1 that point to arrays with identical shapes.

    Parameters
    ----------
    keySet: set or list or tuple or iterable or None
        Iterable container with keys that exist in map0 and map1. The contents
        of ``map0/1`` under these keys will be compared. If ``None``,
        will be determined by :func:`splitDictByKeys`
    map0: dict
    map1: dict
        Two dictionaries containing at least all the keys in ``keySet``.
        Objects under keys in ``keySet`` will have their sizes compared if
        they are :class:`numpy.ndarray`. Non-arrays will be included only
        if their types are identical
    quantity: str
        Indicator as to what is being compared, e.g. ``'metadata'``
    desc0: str
    decs1: str
        Descriptions of the two dictionaries being compared. Used to alert the
        user to the shortcomings of the two dictionaries

    Returns
    -------
    set:
        Set of all keys that exist in both dictionaries and are either
        identical types, or are arrays of identical shapes

    See Also
    --------
    * :func:`splitDictByKeys`
    """
    missing0, missing1, differentTypes, badShapes, goodKeys = (
            splitDictByKeys(map0, map1, keySet))

    # raise some messages
    if any(missing0) or any(missing1):
        logMissingKeys(quantity, desc0, desc1, missing0, missing1)
    if differentTypes:
        logBadTypes(quantity, desc0, desc1, differentTypes)
    if badShapes:
        logBadShapes(quantity, desc0, desc1, badShapes)
    return goodKeys


@compareDocDecorator
def getOverlaps(arr0, arr1, unc0, unc1, sigma, relative=True):
    r"""
    Return the indicies of overlapping confidence intervals

    Parameters
    ----------
    arr0: :class:`numpy.ndarray`
    arr1: :class:`numpy.ndarray`
        Arrays containing the expected values to be compared
    unc0: :class:`numpy.ndarray`
    unc1: :class:`numpy.ndarray`
        Associated absolute uncertainties, :math:`1\sigma`,
        corresponding to the values in ``arr0`` and ``arr1``
    {sigma}
    relative: bool
        True if uncertainties are relative and should be multiplied
        by their respective values. Otherwise, assume values are
        absolute

    Returns
    -------
    :class:`numpy.ndarray`
        Boolean array of equal shape to incoming arrays.
        Every index with ``True`` as the value indicates that
        the confidence intervals for the arrays overlap
        at those indices.

    Examples
    --------
    Using absolute uncertainties::

        >>> from numpy import ones, zeros, array
        >>> a0 = ones(4)
        >>> a1 = ones(4) * 0.5
        >>> u0 = array([0, 0.2, 0.1, 0.2])
        >>> u1 = array([1, 0.55, 0.25, 0.4])

    Here, the first point in the confidence interval for
    ``a0`` is completely contained within that of ``a1``.
    The upper limit of ``a1[1]`` is contained within the confidence
    interval for ``a0``.
    The confidence intervals for the third point do not overlap,
    while the lower bound of ``a0[3]`` is within the confidence interval
    of ``a1[3]``.
    ::

        >>> getOverlaps(a0, a1, u0, u1, 1, relative=False)
        array([True, True, False, True])

    This function also works for multi-dimensional arrays as well.
    ::

        >>> a2 = a0.reshape(2, 2)
        >>> a3 = a1.reshape(2, 2)
        >>> u2 = u0.reshape(2, 2)
        >>> u3 = u1.reshape(2, 2)
        >>> getOverlaps(a2, a3, u2, u3 1, relative=False)
        array([[ True,  True],
               [False, False])

    Raises
    ------
    IndexError
        If the shapes of incoming arrays do not agree

    See Also
    --------
    * :func:`getLogOverlaps` - High-level function that
      uses this to report if two values have overlapping
      confidence intervals 
    """
    shapes = {arg.shape for arg in (arr0, arr1, unc1, unc0)}
    if len(shapes) != 1:
        shapes = [str(a.shape) for a in [arr0, arr1, unc1, unc0]]
        raise IndexError("Array shapes do not agree:\n{}"
                         .format(', '.join(shapes)))
    err0 = fabs(unc0 * sigma)
    err1 = fabs(unc1 * sigma)

    if relative:
        err0 *= arr0
        err1 *= arr1

    min0 = arr0 - err0
    max0 = arr0 + err0
    min1 = arr1 - err1
    max1 = arr1 + err1

    overlap = zeros_like(arr0, dtype=bool)

    # Where values are identical to numerical precision
    overlap[arr0 == arr1] = True

    min0le1 = min0 <= min1
    max0ge1 = max0 >= max1
    min1le0 = min1 <= min0
    max1ge0 = max1 >= max0

    # locations where condidence intervals are completely contained
    # in the other set
    cont0In1 = min0le1 * (min0le1 == max0ge1)
    overlap[cont0In1] = True
    cont1In0 = min1le0 * (min1le0 == max1ge0)
    overlap[cont1In0] = True

    # locations where min of 0 is less than 1, but max 0 > min 1
    # and the opposite
    overlap[min0le1 * (max0 >= min1)] = True
    overlap[min1le0 * (max1 >= min0)] = True

    # locations where max 0 > max 1, but min 0 < max 1
    # and the opposite
    overlap[max0ge1 * (min0 <= max1)] = True
    overlap[max1ge0 * (min1 <= max0)] = True

    return overlap


@compareDocDecorator
def getLogOverlaps(quantity, arr0, arr1, unc0, unc1, sigma, relative=True):
    """
    Wrapper around :func:`getOverlaps` that logs the result

    Parameters
    ----------
    quantity: str
        Name of the value being compared
    arr0: :class:`numpy.ndarray`
    arr1: :class:`numpy.ndarray`
    unc0: :class:`numpy.ndarray`
    unc1: :class:`numpy.ndarray`
        Arrays and their uncertainties to evaluate
    {sigma}
    relative: bool
        If uncertainties are relative. Otherwise, assume absolute
        uncertainties.

    Returns
    -------
    bool:
        ``True`` if all locations ``arr0`` and ``arr1`` are either
        identical or within allowable statistical variations.

    See Also
    --------
    * :func:`getOverlaps` - This function performs all the comparisons
      while this function simply reports the output using
      :mod:`serpentTools.messages`
    """

    if (arr0 == arr1).all():
        logIdenticalWithUncs(arr0, unc0, unc1, quantity)
        return True
    overlaps = getOverlaps(arr0, arr1, unc0, unc1, sigma, relative)
    if overlaps.all():
        logInsideConfInt(arr0, unc0, arr1, unc1, quantity)
        return True
    logOutsideConfInt(arr0, unc0, arr1, unc1, quantity)
    return False<|MERGE_RESOLUTION|>--- conflicted
+++ resolved
@@ -77,11 +77,7 @@
     Return even and odd indexed values from iterable
 
     Designed to extract expected values and uncertainties from
-<<<<<<< HEAD
-    SERPENT vectors of the form
-=======
     SERPENT vectors/matrices of the form 
->>>>>>> 5d6d222a
     ``[x1, u1, x2, u2, ...]``
 
     Slices along the last axis present on ``iterable``, e.g.
@@ -89,19 +85,12 @@
 
     Parameters
     ----------
-<<<<<<< HEAD
-    iterable: ndarray or iterable
-        Initial arguments to be processed. If not
-        :py:class:`numpy.ndarray`, then will be converted
-        by calling :py:func:`serpentTools.utils.str2vec`
-=======
     iterable: :class:`numpy.ndarray`or iterable
         Initial arguments to be processed. If not 
         :class:`numpy.ndarray`, then strings will be converted
         by calling :func:`str2vec`. Lists and tuples
         will be sent directly to arrays with 
         :func:`numpy.array`.
->>>>>>> 5d6d222a
     copy: bool
         If true, return a unique instance of the values
         and uncertainties. Otherwise, returns a view
@@ -133,12 +122,8 @@
     """
 
     if not isinstance(iterable, ndarray):
-<<<<<<< HEAD
-        iterable = str2vec(iterable)
-=======
         iterable = (str2vec(iterable) if isinstance(iterable, str) 
                     else array(iterable))
->>>>>>> 5d6d222a
     vals = iterable[..., 0::2]
     uncs = iterable[..., 1::2]
     if copy:
