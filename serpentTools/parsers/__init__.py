--- conflicted
+++ resolved
@@ -14,11 +14,7 @@
     HAS_SCIPY = False
     csc_matrix = array
 
-<<<<<<< HEAD
-from serpentTools.settings.messages import warning, SerpentToolsException, info
-=======
-from serpentTools.messages import warning
->>>>>>> f0ede3be
+from serpentTools.messages import warning, SerpentToolsException, info
 from serpentTools.parsers.depletion import DepletionReader
 from serpentTools.parsers.branching import BranchingReader
 from serpentTools.parsers.detector import DetectorReader
