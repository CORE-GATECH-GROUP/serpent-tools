--- conflicted
+++ resolved
@@ -33,13 +33,8 @@
 class DepPlotMixin(object):
 
     @magicPlotDocDecorator
-<<<<<<< HEAD
     def plot(self, xUnits, yUnits=None, timePoints=None, names=None, zai=None,
-             materials=None, ax=None, legend=True, logx=False, logy=False,
-=======
-    def plot(self, xUnits, yUnits, timePoints=None, names=None, zai=None,
              materials=None, ax=None, legend=None, logx=False, logy=False,
->>>>>>> 11cce5d6
              loglog=False, labelFmt=None, xlabel=None, ylabel=None, ncol=1,
              **kwargs):
         """
