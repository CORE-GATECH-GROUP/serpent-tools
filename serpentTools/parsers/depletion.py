--- conflicted
+++ resolved
@@ -249,15 +249,9 @@
                     self._checkAddData(chunk, name, variable)
                     continue
                 self._addMetadata(chunk)
-<<<<<<< HEAD
         if self.days is not None:
-            for material in self.materials.values():
+            for material in self.values():
                 material.days = self.days
-=======
-        if 'days' in self.metadata:
-            for mKey in self:
-                self.materials[mKey].days = self.metadata['days']
->>>>>>> a5ae750f
 
     def _addMetadata(self, chunk):
         for varName, destination in METADATA_KEYS.items():
