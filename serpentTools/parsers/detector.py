<<<<<<< HEAD
"""Parser responsible for reading the ``*det<n>.m`` files"""

from six import iteritems
import numpy

from serpentTools.engines import KeywordParser
from serpentTools.objects.containers import Detector
from serpentTools.settings import messages
from serpentTools.objects.readers import BaseReader

NUM_COLS = 12
# number of columns/bins in a single detector line

__all__ = ['DetectorReader']


class DetectorReader(BaseReader):
    """
    Parser responsible for reading and working with detector files.

    Parameters
    ----------
    filePath: str
        path to the depletion file

    Attributes
    ----------
    {attrs:s}
    """
    docAttrs = """detectors: dict
        Dictionary where key, value pairs correspond to detector names
        and their respective ``DetectorObject``"""
    __doc__ = __doc__.format(attrs=docAttrs)

    def __init__(self, filePath):
        BaseReader.__init__(self, filePath, 'detector')
        self.detectors = {}
        if not self.settings['names']:
            self._loadAll = True
        else:
            self._loadAll = False

    def iterDets(self):
        for name, detector in iteritems(self.detectors):
            yield name, detector

    def read(self):
        """Read the file and store the detectors."""
        keys = ['DET']
        separators = ['\n', '];']
        messages.info('Preparing to read {}'.format(self.filePath))
        with KeywordParser(self.filePath, keys, separators) as parser:
            for chunk in parser.yieldChunks():
                detString = chunk.pop(0).split(' ')[0][3:]
                if detString[:-1] in self.detectors:
                    detName = detString[:-1]
                    binType = detString[-1]
                elif detString in self.settings['names'] or self._loadAll:
                    detName = detString
                    binType = None
                else:
                    continue
                self._addDetector(chunk, detName, binType)
        messages.info('Done')

    def _addDetector(self, chunk, detName, binType):
        if binType is None:
            data = numpy.empty(shape=(len(chunk), NUM_COLS))
        else:
            data = numpy.empty(shape=(len(chunk), len(chunk[0].split())))
        for indx, line in enumerate(chunk):
            data[indx] = [float(xx) for xx in line.split()]
        if detName not in self.detectors:
            # new detector, this data is the tallies
            detector = Detector(detName)
            detector.addTallyData(data)
            self.detectors[detName] = detector
            messages.debug('Adding detector {}'.format(detName))
            return
        # detector has already been defined, this must be a mesh
        detector = self.detectors[detName]
        detector.grids[binType] = data
        messages.debug('Added bin data {} to detector {}'
                       .format(binType, detName))
=======
"""Parser responsible for reading the ``*det<n>.m`` files"""

import numpy

from serpentTools.engines import KeywordParser
from serpentTools.objects.containers import Detector
from serpentTools.settings import messages
from serpentTools.objects.readers import BaseReader
from serpentTools.messages import error

NUM_COLS = 12
# number of columns/bins in a single detector line

__all__ = ['DetectorReader']


class DetectorReader(BaseReader):
    """
    Parser responsible for reading and working with detector files.

    Parameters
    ----------
    filePath: str
        path to the depletion file
    """

    def __init__(self, filePath):
        BaseReader.__init__(self, filePath, 'detector')
        self.detectors = {}
        if not self.settings['names']:
            self._loadAll = True
        else:
            self._loadAll = False

    def _read(self):
        """Read the file and store the detectors."""
        keys = ['DET']
        separators = ['\n', '];']
        messages.info('Preparing to read {}'.format(self.filePath))
        with KeywordParser(self.filePath, keys, separators) as parser:
            for chunk in parser.yieldChunks():
                detString = chunk.pop(0).split(' ')[0][3:]
                if detString[:-1] in self.detectors:
                    detName = detString[:-1]
                    binType = detString[-1]
                elif detString in self.settings['names'] or self._loadAll:
                    detName = detString
                    binType = None
                else:
                    continue
                self._addDetector(chunk, detName, binType)
        messages.info('Done')

    def _addDetector(self, chunk, detName, binType):
        if binType is None:
            data = numpy.empty(shape=(len(chunk), NUM_COLS))
        else:
            data = numpy.empty(shape=(len(chunk), len(chunk[0].split())))
        for indx, line in enumerate(chunk):
            data[indx] = [float(xx) for xx in line.split()]
        if detName not in self.detectors:
            # new detector, this data is the tallies
            detector = Detector(detName)
            detector.addTallyData(data)
            self.detectors[detName] = detector
            messages.debug('Adding detector {}'.format(detName))
            return
        # detector has already been defined, this must be a mesh
        detector = self.detectors[detName]
        detector.grids[binType] = data
        messages.debug('Added bin data {} to detector {}'
                       .format(binType, detName))

    def _precheck(self):
        """ Count how many detectors are in the file
        """
        detCount = 0
        with open(self.filePath) as fh:
            for line in fh:
                sline = line.split()
                if sline == []:
                    continue
                elif 'DET' in sline[0]:
                    detCount += 1
        if detCount == 0:
            error("No detectors found in {}".format(self.filePath))
>>>>>>> 5b5d9f48
<|MERGE_RESOLUTION|>--- conflicted
+++ resolved
@@ -1,4 +1,3 @@
-<<<<<<< HEAD
 """Parser responsible for reading the ``*det<n>.m`` files"""
 
 from six import iteritems
@@ -8,6 +7,7 @@
 from serpentTools.objects.containers import Detector
 from serpentTools.settings import messages
 from serpentTools.objects.readers import BaseReader
+from serpentTools.messages import error
 
 NUM_COLS = 12
 # number of columns/bins in a single detector line
@@ -44,79 +44,6 @@
     def iterDets(self):
         for name, detector in iteritems(self.detectors):
             yield name, detector
-
-    def read(self):
-        """Read the file and store the detectors."""
-        keys = ['DET']
-        separators = ['\n', '];']
-        messages.info('Preparing to read {}'.format(self.filePath))
-        with KeywordParser(self.filePath, keys, separators) as parser:
-            for chunk in parser.yieldChunks():
-                detString = chunk.pop(0).split(' ')[0][3:]
-                if detString[:-1] in self.detectors:
-                    detName = detString[:-1]
-                    binType = detString[-1]
-                elif detString in self.settings['names'] or self._loadAll:
-                    detName = detString
-                    binType = None
-                else:
-                    continue
-                self._addDetector(chunk, detName, binType)
-        messages.info('Done')
-
-    def _addDetector(self, chunk, detName, binType):
-        if binType is None:
-            data = numpy.empty(shape=(len(chunk), NUM_COLS))
-        else:
-            data = numpy.empty(shape=(len(chunk), len(chunk[0].split())))
-        for indx, line in enumerate(chunk):
-            data[indx] = [float(xx) for xx in line.split()]
-        if detName not in self.detectors:
-            # new detector, this data is the tallies
-            detector = Detector(detName)
-            detector.addTallyData(data)
-            self.detectors[detName] = detector
-            messages.debug('Adding detector {}'.format(detName))
-            return
-        # detector has already been defined, this must be a mesh
-        detector = self.detectors[detName]
-        detector.grids[binType] = data
-        messages.debug('Added bin data {} to detector {}'
-                       .format(binType, detName))
-=======
-"""Parser responsible for reading the ``*det<n>.m`` files"""
-
-import numpy
-
-from serpentTools.engines import KeywordParser
-from serpentTools.objects.containers import Detector
-from serpentTools.settings import messages
-from serpentTools.objects.readers import BaseReader
-from serpentTools.messages import error
-
-NUM_COLS = 12
-# number of columns/bins in a single detector line
-
-__all__ = ['DetectorReader']
-
-
-class DetectorReader(BaseReader):
-    """
-    Parser responsible for reading and working with detector files.
-
-    Parameters
-    ----------
-    filePath: str
-        path to the depletion file
-    """
-
-    def __init__(self, filePath):
-        BaseReader.__init__(self, filePath, 'detector')
-        self.detectors = {}
-        if not self.settings['names']:
-            self._loadAll = True
-        else:
-            self._loadAll = False
 
     def _read(self):
         """Read the file and store the detectors."""
@@ -169,5 +96,4 @@
                 elif 'DET' in sline[0]:
                     detCount += 1
         if detCount == 0:
-            error("No detectors found in {}".format(self.filePath))
->>>>>>> 5b5d9f48
+            error("No detectors found in {}".format(self.filePath))