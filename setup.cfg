--- conflicted
+++ resolved
@@ -1,4 +1,3 @@
-<<<<<<< HEAD
 [metadata]
 name = serpentTools
 version = 0.10.0.dev0
@@ -21,6 +20,7 @@
     Programming Language :: Python :: 3.5
     Programming Language :: Python :: 3.6
     Programming Language :: Python :: 3.7
+    Programming Language :: Python :: 3.8
 
 [options]
 include_package_data=True
@@ -29,10 +29,8 @@
     matplotlib>=2.2.3
     pyyaml>=5.1.1
 packages = find:
-python_requires = >=3.5, <3.8
+python_requires = >=3.5, <3.9
 
-=======
->>>>>>> fd8c3c3f
 [flake8]
 exclude = 
     .tox,
