--- conflicted
+++ resolved
@@ -1,8 +1,4 @@
 serpentTools/_version.py export-subst
-<<<<<<< HEAD
-* text=auto
-=======
 * text eol=auto
 * text eol=lf
-*.py diff=py
->>>>>>> a6b6824f
+*.py diff=py